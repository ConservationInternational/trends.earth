--- conflicted
+++ resolved
@@ -116,8 +116,6 @@
     if not path:
         return
 
-<<<<<<< HEAD
-=======
     # check path exist and readable
     if not os.path.exists(path):
         message = tr('Path do not exist: ') + path
@@ -129,7 +127,6 @@
         iface.messageBar().pushCritical('Trends.Earth', message)
         return
 
->>>>>>> d63c8d03
     if sys.platform == 'darwin':
         subprocess.check_call(['open', path])
     elif sys.platform == 'linux':
