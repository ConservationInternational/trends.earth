--- conflicted
+++ resolved
@@ -840,11 +840,7 @@
             return (admin_polys['admin1'][admin_1_code]['geojson'])
 
     def btn_calculate(self):
-<<<<<<< HEAD
-        if self.settings.value("trends_earth/region_of_interest/custom_crs_enabled"):
-=======
         if self.settings.value("trends_earth/region_of_interest/custom_crs_enabled", False, type=bool):
->>>>>>> 03115fba
             crs_dst = QgsCoordinateReferenceSystem(
                 self.settings.value("trends_earth/region_of_interest/custom_crs")
             )
@@ -856,11 +852,7 @@
         if self.settings.value("trends_earth/region_of_interest/chosen_method") == 'country_region' or \
                 self.settings.value("trends_earth/region_of_interest/chosen_method") == 'country_city':
             if self.settings.value("trends_earth/region_of_interest/chosen_method") == 'country_city':
-<<<<<<< HEAD
-                if self.settings.value("trends_earth/region_of_interest/buffer_checked") != 'True':
-=======
                 if not self.settings.value("trends_earth/region_of_interest/buffer_checked", False, type=bool) :
->>>>>>> 03115fba
                     QtWidgets.QMessageBox.critical(None,tr_calculate.tr("Error"),
                            tr_calculate.tr("You have chosen to run calculations for a city."
                                             "You must select a buffer distance to define the "
@@ -916,11 +908,7 @@
             geojson = json.loads(QgsGeometry.fromPointXY(point).asJson())
             self.aoi.update_from_geojson(geojson=geojson, 
                                          wrap=self.settings.value(
-<<<<<<< HEAD
-                                                 "trends_earth/region_of_interest/custom_crs_wrap"),
-=======
                                                  "trends_earth/region_of_interest/custom_crs_wrap", False, type=bool),
->>>>>>> 03115fba
                                          datatype='point')
         else:
             QtWidgets.QMessageBox.critical(None, self.tr("Error"),
@@ -932,11 +920,7 @@
                                        self.tr("Unable to read area of interest."))
             return False
 
-<<<<<<< HEAD
-        if self.settings.value("trends_earth/region_of_interest/buffer_checked"):
-=======
         if self.settings.value("trends_earth/region_of_interest/buffer_checked", False, type=bool):
->>>>>>> 03115fba
             ret = self.aoi.buffer(float(self.settings.value("trends_earth/region_of_interest/buffer_size")))
             if not ret:
                 QtWidgets.QMessageBox.critical(None, self.tr("Error"),
