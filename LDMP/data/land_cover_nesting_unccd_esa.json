{
<<<<<<< HEAD
  "parent": {
    "name": "UNCCD Land Cover",
    "key": [
      {
        "code": 1,
        "name_long": "Tree-covered",
        "name_short": "Tree-covered",
        "description": null,
        "color": "#787F1B"
      },
      {
        "code": 2,
        "name_long": "Grassland",
        "name_short": "Grassland",
        "description": null,
        "color": "#FFAC42"
      },
      {
        "code": 3,
        "name_long": "Cropland",
        "name_short": "Cropland",
        "description": null,
        "color": "#FFFB6E"
      },
      {
        "code": 4,
        "name_long": "Wetland",
        "name_short": "Wetland",
        "description": null,
        "color": "#00DB84"
      },
      {
        "code": 5,
        "name_long": "Artificial",
        "name_short": "Artificial",
        "description": null,
        "color": "#E60017"
      },
      {
        "code": 6,
        "name_long": "Other land",
        "name_short": "Other land",
        "description": null,
        "color": "#FFF3D7"
      },
      {
        "code": 7,
        "name_long": "Water body",
        "name_short": "Water body",
        "description": null,
        "color": "#0053C4"
      }
    ],
    "nodata": {
      "code": -32768,
      "name_long": "No data",
      "name_short": "No data",
      "description": null,
      "color": "#000000"
=======
    "parent": {
        "name": "UNCCD Land Cover",
        "key": [
            {
                "code": 1,
                "name_long": "Tree-covered",
                "name_short": "Tree-covered",
                "description": null,
                "color": "#787F1B"
            },
            {
                "code": 2,
                "name_long": "Grassland",
                "name_short": "Grassland",
                "description": null,
                "color": "#FFAC42"
            },
            {
                "code": 3,
                "name_long": "Cropland",
                "name_short": "Cropland",
                "description": null,
                "color": "#FFFB6E"
            },
            {
                "code": 4,
                "name_long": "Wetland",
                "name_short": "Wetland",
                "description": null,
                "color": "#00DB84"
            },
            {
                "code": 5,
                "name_long": "Artificial",
                "name_short": "Artificial",
                "description": null,
                "color": "#E60017"
            },
            {
                "code": 6,
                "name_long": "Other land",
                "name_short": "Bare land",
                "description": null,
                "color": "#FFF3D7"
            },
            {
                "code": 7,
                "name_long": "Water body",
                "name_short": "Water body",
                "description": null,
                "color": "#0053C4"
            }
        ],
        "nodata": {
            "code": -32768,
            "name_long": "No data",
            "name_short": "No data",
            "description": null,
            "color": "#000000"
        }
    },
    "child": {
        "name": "ESA CCI Land Cover",
        "key": [
            {
                "code": 10,
                "name_long": "Cropland, rainfed",
                "name_short": null,
                "description": null,
                "color": "#FFFB6E"
            },
            {
                "code": 11,
                "name_long": "Herbaceous cover",
                "name_short": null,
                "description": null,
                "color": "#FFFB6E"
            },
            {
                "code": 12,
                "name_long": "Tree or shrub cover",
                "name_short": null,
                "description": null,
                "color": "#FFFB6E"
            },
            {
                "code": 20,
                "name_long": "Cropland, irrigated or post-flooding",
                "name_short": null,
                "description": null,
                "color": "#76F1EF"
            },
            {
                "code": 30,
                "name_long": "Mosaic cropland (>50%) / natural vegetation (tree, shrub, herbaceous cover) (<50%)",
                "name_short": null,
                "description": null,
                "color": "#DAEC6C"
            },
            {
                "code": 40,
                "name_long": "Mosaic natural vegetation (tree, shrub, herbaceous cover) (>50%) / cropland (<50%)",
                "name_short": null,
                "description": null,
                "color": "#CDC369"
            },
            {
                "code": 50,
                "name_long": "Tree cover, broadleaved, evergreen, closed to open (>15%)",
                "name_short": null,
                "description": null,
                "color": "#006313"
            },
            {
                "code": 60,
                "name_long": "Tree cover, broadleaved, deciduous, closed to open (>15%)",
                "name_short": null,
                "description": null,
                "color": "#009E1D"
            },
            {
                "code": 61,
                "name_long": "Tree cover, broadleaved, deciduous, closed (>40%)",
                "name_short": null,
                "description": null,
                "color": "#009E1D"
            },
            {
                "code": 62,
                "name_long": "Tree cover, broadleaved, deciduous, open (15-40%)",
                "name_short": null,
                "description": null,
                "color": "#A3C329"
            },
            {
                "code": 70,
                "name_long": "Tree cover, needleleaved, evergreen, closed to open (>15%)",
                "name_short": null,
                "description": null,
                "color": "#003E0C"
            },
            {
                "code": 71,
                "name_long": "Tree cover, needleleaved, evergreen, closed (>40%)",
                "name_short": null,
                "description": null,
                "color": "#003E0C"
            },
            {
                "code": 72,
                "name_long": "Tree cover, needleleaved, evergreen, open (15-40%)",
                "name_short": null,
                "description": null,
                "color": "#00500F"
            },
            {
                "code": 80,
                "name_long": "Tree cover, needleleaved, deciduous, closed to open (>15%)",
                "name_short": null,
                "description": null,
                "color": "#00500F"
            },
            {
                "code": 81,
                "name_long": "Tree cover, needleleaved, deciduous, closed (>40%)",
                "name_short": null,
                "description": null,
                "color": "#00500F"
            },
            {
                "code": 82,
                "name_long": "Tree cover, needleleaved, deciduous, open (15-40%)",
                "name_short": null,
                "description": null,
                "color": "#006313"
            },
            {
                "code": 90,
                "name_long": "Tree cover, mixed leaf type (broadleaved and needleleaved)",
                "name_short": null,
                "description": null,
                "color": "#787F1B"
            },
            {
                "code": 100,
                "name_long": "Mosaic tree and shrub (>50%) / herbaceous cover (<50%)",
                "name_short": null,
                "description": null,
                "color": "#8A9C21"
            },
            {
                "code": 110,
                "name_long": "Mosaic herbaceous cover (>50%) / tree and shrub (<50%)",
                "name_short": null,
                "description": null,
                "color": "#D09022"
            },
            {
                "code": 120,
                "name_long": "Shrubland",
                "name_short": null,
                "description": null,
                "color": "#A86019"
            },
            {
                "code": 121,
                "name_long": "Shrubland evergreen",
                "name_short": null,
                "description": null,
                "color": "#874913"
            },
            {
                "code": 122,
                "name_long": "Shrubland deciduous",
                "name_short": null,
                "description": null,
                "color": "#A86019"
            },
            {
                "code": 130,
                "name_long": "Grassland",
                "name_short": null,
                "description": null,
                "color": "#FFAC42"
            },
            {
                "code": 140,
                "name_long": "Lichens and mosses",
                "name_short": null,
                "description": null,
                "color": "#FFD9D1"
            },
            {
                "code": 150,
                "name_long": "Sparse vegetation (tree, shrub, herbaceous cover) (<15%)",
                "name_short": null,
                "description": null,
                "color": "#FFE7B0"
            },
            {
                "code": 151,
                "name_long": "Sparse trees (<15%)",
                "name_short": null,
                "description": null,
                "color": "#FFC16A"
            },
            {
                "code": 152,
                "name_long": "Sparse shrub (<15%)",
                "name_short": null,
                "description": null,
                "color": "#FFCC7C"
            },
            {
                "code": 153,
                "name_long": "Sparse herbaceous cover (<15%)",
                "name_short": null,
                "description": null,
                "color": "#FFE7B0"
            },
            {
                "code": 160,
                "name_long": "Tree cover, flooded, fresh or brakish water",
                "name_short": null,
                "description": null,
                "color": "#00785B"
            },
            {
                "code": 170,
                "name_long": "Tree cover, flooded, saline water",
                "name_short": null,
                "description": null,
                "color": "#009577"
            },
            {
                "code": 180,
                "name_long": "Shrub or herbaceous cover, flooded, fresh/saline/brakish water",
                "name_short": null,
                "description": null,
                "color": "#00DB84"
            },
            {
                "code": 190,
                "name_long": "Urban areas",
                "name_short": null,
                "description": null,
                "color": "#E60017"
            },
            {
                "code": 200,
                "name_long": "Bare areas",
                "name_short": null,
                "description": null,
                "color": "#FFF3D7"
            },
            {
                "code": 201,
                "name_long": "Consolidated bare areas",
                "name_short": null,
                "description": null,
                "color": "#DCDCDC"
            },
            {
                "code": 202,
                "name_long": "Unconsolidated bare areas",
                "name_short": null,
                "description": null,
                "color": "#FFF3D7"
            },
            {
                "code": 210,
                "name_long": "Water bodies",
                "name_short": null,
                "description": null,
                "color": "#0053C4"
            },
            {
                "code": 220,
                "name_long": "Permanent snow and ice",
                "name_short": null,
                "description": null,
                "color": "#FFFFFF"
            }
        ],
        "nodata": {
            "code": -32768,
            "name_long": "No data",
            "name_short": "No data",
            "description": null,
            "color": "#000000"
        }
    },
    "nesting": {
        "1": [
            50,
            60,
            61,
            62,
            70,
            71,
            72,
            80,
            81,
            82,
            90,
            100
        ],
        "2": [
            110,
            120,
            121,
            122,
            130,
            140,
            150,
            151,
            152,
            153
        ],
        "3": [
            10,
            11,
            12,
            20,
            30,
            40
        ],
        "4": [
            160,
            170,
            180
        ],
        "5": [
            190
        ],
        "6": [
            200,
            201,
            202,
            220
        ],
        "7": [
            210
        ],
        "-32768": [
            -32768
        ]
>>>>>>> d6b04a68
    }
  },
  "child": {
"name": "ESA CCI Land Cover",
    "key": [
      {
        "code": 10,
        "name_long": "Cropland, rainfed",
        "name_short": null,
        "description": null,
        "color": "#FFFB6E"
      },
      {
        "code": 11,
        "name_long": "Herbaceous cover",
        "name_short": null,
        "description": null,
        "color": "#FFFB6E"
      },
      {
        "code": 12,
        "name_long": "Tree or shrub cover",
        "name_short": null,
        "description": null,
        "color": "#FFFB6E"
      },
      {
        "code": 20,
        "name_long": "Cropland, irrigated or post-flooding",
        "name_short": null,
        "description": null,
        "color": "#76F1EF"
      },
      {
        "code": 30,
        "name_long": "Mosaic cropland (>50%) / natural vegetation (tree, shrub, herbaceous cover) (<50%)",
        "name_short": null,
        "description": null,
        "color": "#DAEC6C"
      },
      {
        "code": 40,
        "name_long": "Mosaic natural vegetation (tree, shrub, herbaceous cover) (>50%) / cropland (<50%)",
        "name_short": null,
        "description": null,
        "color": "#CDC369"
      },
      {
        "code": 50,
        "name_long": "Tree cover, broadleaved, evergreen, closed to open (>15%)",
        "name_short": null,
        "description": null,
        "color": "#006313"
      },
      {
        "code": 60,
        "name_long": "Tree cover, broadleaved, deciduous, closed to open (>15%)",
        "name_short": null,
        "description": null,
        "color": "#009E1D"
      },
      {
        "code": 61,
        "name_long": "Tree cover, broadleaved, deciduous, closed (>40%)",
        "name_short": null,
        "description": null,
        "color": "#009E1D"
      },
      {
        "code": 62,
        "name_long": "Tree cover, broadleaved, deciduous, open (15-40%)",
        "name_short": null,
        "description": null,
        "color": "#A3C329"
      },
      {
        "code": 70,
        "name_long": "Tree cover, needleleaved, evergreen, closed to open (>15%)",
        "name_short": null,
        "description": null,
        "color": "#003E0C"
      },
      {
        "code": 71,
        "name_long": "Tree cover, needleleaved, evergreen, closed (>40%)",
        "name_short": null,
        "description": null,
        "color": "#003E0C"
      },
      {
        "code": 72,
        "name_long": "Tree cover, needleleaved, evergreen, open (15-40%)",
        "name_short": null,
        "description": null,
        "color": "#00500F"
      },
      {
        "code": 80,
        "name_long": "Tree cover, needleleaved, deciduous, closed to open (>15%)",
        "name_short": null,
        "description": null,
        "color": "#00500F"
      },
      {
        "code": 81,
        "name_long": "Tree cover, needleleaved, deciduous, closed (>40%)",
        "name_short": null,
        "description": null,
        "color": "#00500F"
      },
      {
        "code": 82,
        "name_long": "Tree cover, needleleaved, deciduous, open (15-40%)",
        "name_short": null,
        "description": null,
        "color": "#006313"
      },
      {
        "code": 90,
        "name_long": "Tree cover, mixed leaf type (broadleaved and needleleaved)",
        "name_short": null,
        "description": null,
        "color": "#787F1B"
      },
      {
        "code": 100,
        "name_long": "Mosaic tree and shrub (>50%) / herbaceous cover (<50%)",
        "name_short": null,
        "description": null,
        "color": "#8A9C21"
      },
      {
        "code": 110,
        "name_long": "Mosaic herbaceous cover (>50%) / tree and shrub (<50%)",
        "name_short": null,
        "description": null,
        "color": "#D09022"
      },
      {
        "code": 120,
        "name_long": "Shrubland",
        "name_short": null,
        "description": null,
        "color": "#A86019"
      },
      {
        "code": 121,
        "name_long": "Shrubland evergreen",
        "name_short": null,
        "description": null,
        "color": "#874913"
      },
      {
        "code": 122,
        "name_long": "Shrubland deciduous",
        "name_short": null,
        "description": null,
        "color": "#A86019"
      },
      {
        "code": 130,
        "name_long": "Grassland",
        "name_short": null,
        "description": null,
        "color": "#FFAC42"
      },
      {
        "code": 140,
        "name_long": "Lichens and mosses",
        "name_short": null,
        "description": null,
        "color": "#FFD9D1"
      },
      {
        "code": 150,
        "name_long": "Sparse vegetation (tree, shrub, herbaceous cover) (<15%)",
        "name_short": null,
        "description": null,
        "color": "#FFE7B0"
      },
      {
        "code": 151,
        "name_long": "Sparse trees (<15%)",
        "name_short": null,
        "description": null,
        "color": "#FFC16A"
      },
      {
        "code": 152,
        "name_long": "Sparse shrub (<15%)",
        "name_short": null,
        "description": null,
        "color": "#FFCC7C"
      },
      {
        "code": 153,
        "name_long": "Sparse herbaceous cover (<15%)",
        "name_short": null,
        "description": null,
        "color": "#FFE7B0"
      },
      {
        "code": 160,
        "name_long": "Tree cover, flooded, fresh or brakish water",
        "name_short": null,
        "description": null,
        "color": "#00785B"
      },
      {
        "code": 170,
        "name_long": "Tree cover, flooded, saline water",
        "name_short": null,
        "description": null,
        "color": "#009577"
      },
      {
        "code": 180,
        "name_long": "Shrub or herbaceous cover, flooded, fresh/saline/brakish water",
        "name_short": null,
        "description": null,
        "color": "#00DB84"
      },
      {
        "code": 190,
        "name_long": "Urban areas",
        "name_short": null,
        "description": null,
        "color": "#E60017"
      },
      {
        "code": 200,
        "name_long": "Bare areas",
        "name_short": null,
        "description": null,
        "color": "#FFF3D7"
      },
      {
        "code": 201,
        "name_long": "Consolidated bare areas",
        "name_short": null,
        "description": null,
        "color": "#DCDCDC"
      },
      {
        "code": 202,
        "name_long": "Unconsolidated bare areas",
        "name_short": null,
        "description": null,
        "color": "#FFF3D7"
      },
      {
        "code": 210,
        "name_long": "Water bodies",
        "name_short": null,
        "description": null,
        "color": "#0053C4"
      },
      {
        "code": 220,
        "name_long": "Permanent snow and ice",
        "name_short": null,
        "description": null,
        "color": "#FFFFFF"
      }
    ],
    "nodata": {
      "code": -32768,
      "name_long": "No data",
      "name_short": "No data",
      "description": null,
      "color": "#000000"
    }
  },
  "nesting": {
    "1": [50, 60, 61, 62, 70, 71, 72, 80, 81, 82, 90, 100],
    "2": [110, 120, 121, 122, 130, 140, 150, 151, 152, 153],
    "3": [10, 11, 12, 20, 30, 40],
    "4": [160, 170, 180],
    "5": [190],
    "6": [200, 201, 202, 220],
    "7": [210],
    "-32768": [-32768]
  }
}<|MERGE_RESOLUTION|>--- conflicted
+++ resolved
@@ -1,65 +1,4 @@
 {
-<<<<<<< HEAD
-  "parent": {
-    "name": "UNCCD Land Cover",
-    "key": [
-      {
-        "code": 1,
-        "name_long": "Tree-covered",
-        "name_short": "Tree-covered",
-        "description": null,
-        "color": "#787F1B"
-      },
-      {
-        "code": 2,
-        "name_long": "Grassland",
-        "name_short": "Grassland",
-        "description": null,
-        "color": "#FFAC42"
-      },
-      {
-        "code": 3,
-        "name_long": "Cropland",
-        "name_short": "Cropland",
-        "description": null,
-        "color": "#FFFB6E"
-      },
-      {
-        "code": 4,
-        "name_long": "Wetland",
-        "name_short": "Wetland",
-        "description": null,
-        "color": "#00DB84"
-      },
-      {
-        "code": 5,
-        "name_long": "Artificial",
-        "name_short": "Artificial",
-        "description": null,
-        "color": "#E60017"
-      },
-      {
-        "code": 6,
-        "name_long": "Other land",
-        "name_short": "Other land",
-        "description": null,
-        "color": "#FFF3D7"
-      },
-      {
-        "code": 7,
-        "name_long": "Water body",
-        "name_short": "Water body",
-        "description": null,
-        "color": "#0053C4"
-      }
-    ],
-    "nodata": {
-      "code": -32768,
-      "name_long": "No data",
-      "name_short": "No data",
-      "description": null,
-      "color": "#000000"
-=======
     "parent": {
         "name": "UNCCD Land Cover",
         "key": [
@@ -447,288 +386,5 @@
         "-32768": [
             -32768
         ]
->>>>>>> d6b04a68
     }
-  },
-  "child": {
-"name": "ESA CCI Land Cover",
-    "key": [
-      {
-        "code": 10,
-        "name_long": "Cropland, rainfed",
-        "name_short": null,
-        "description": null,
-        "color": "#FFFB6E"
-      },
-      {
-        "code": 11,
-        "name_long": "Herbaceous cover",
-        "name_short": null,
-        "description": null,
-        "color": "#FFFB6E"
-      },
-      {
-        "code": 12,
-        "name_long": "Tree or shrub cover",
-        "name_short": null,
-        "description": null,
-        "color": "#FFFB6E"
-      },
-      {
-        "code": 20,
-        "name_long": "Cropland, irrigated or post-flooding",
-        "name_short": null,
-        "description": null,
-        "color": "#76F1EF"
-      },
-      {
-        "code": 30,
-        "name_long": "Mosaic cropland (>50%) / natural vegetation (tree, shrub, herbaceous cover) (<50%)",
-        "name_short": null,
-        "description": null,
-        "color": "#DAEC6C"
-      },
-      {
-        "code": 40,
-        "name_long": "Mosaic natural vegetation (tree, shrub, herbaceous cover) (>50%) / cropland (<50%)",
-        "name_short": null,
-        "description": null,
-        "color": "#CDC369"
-      },
-      {
-        "code": 50,
-        "name_long": "Tree cover, broadleaved, evergreen, closed to open (>15%)",
-        "name_short": null,
-        "description": null,
-        "color": "#006313"
-      },
-      {
-        "code": 60,
-        "name_long": "Tree cover, broadleaved, deciduous, closed to open (>15%)",
-        "name_short": null,
-        "description": null,
-        "color": "#009E1D"
-      },
-      {
-        "code": 61,
-        "name_long": "Tree cover, broadleaved, deciduous, closed (>40%)",
-        "name_short": null,
-        "description": null,
-        "color": "#009E1D"
-      },
-      {
-        "code": 62,
-        "name_long": "Tree cover, broadleaved, deciduous, open (15-40%)",
-        "name_short": null,
-        "description": null,
-        "color": "#A3C329"
-      },
-      {
-        "code": 70,
-        "name_long": "Tree cover, needleleaved, evergreen, closed to open (>15%)",
-        "name_short": null,
-        "description": null,
-        "color": "#003E0C"
-      },
-      {
-        "code": 71,
-        "name_long": "Tree cover, needleleaved, evergreen, closed (>40%)",
-        "name_short": null,
-        "description": null,
-        "color": "#003E0C"
-      },
-      {
-        "code": 72,
-        "name_long": "Tree cover, needleleaved, evergreen, open (15-40%)",
-        "name_short": null,
-        "description": null,
-        "color": "#00500F"
-      },
-      {
-        "code": 80,
-        "name_long": "Tree cover, needleleaved, deciduous, closed to open (>15%)",
-        "name_short": null,
-        "description": null,
-        "color": "#00500F"
-      },
-      {
-        "code": 81,
-        "name_long": "Tree cover, needleleaved, deciduous, closed (>40%)",
-        "name_short": null,
-        "description": null,
-        "color": "#00500F"
-      },
-      {
-        "code": 82,
-        "name_long": "Tree cover, needleleaved, deciduous, open (15-40%)",
-        "name_short": null,
-        "description": null,
-        "color": "#006313"
-      },
-      {
-        "code": 90,
-        "name_long": "Tree cover, mixed leaf type (broadleaved and needleleaved)",
-        "name_short": null,
-        "description": null,
-        "color": "#787F1B"
-      },
-      {
-        "code": 100,
-        "name_long": "Mosaic tree and shrub (>50%) / herbaceous cover (<50%)",
-        "name_short": null,
-        "description": null,
-        "color": "#8A9C21"
-      },
-      {
-        "code": 110,
-        "name_long": "Mosaic herbaceous cover (>50%) / tree and shrub (<50%)",
-        "name_short": null,
-        "description": null,
-        "color": "#D09022"
-      },
-      {
-        "code": 120,
-        "name_long": "Shrubland",
-        "name_short": null,
-        "description": null,
-        "color": "#A86019"
-      },
-      {
-        "code": 121,
-        "name_long": "Shrubland evergreen",
-        "name_short": null,
-        "description": null,
-        "color": "#874913"
-      },
-      {
-        "code": 122,
-        "name_long": "Shrubland deciduous",
-        "name_short": null,
-        "description": null,
-        "color": "#A86019"
-      },
-      {
-        "code": 130,
-        "name_long": "Grassland",
-        "name_short": null,
-        "description": null,
-        "color": "#FFAC42"
-      },
-      {
-        "code": 140,
-        "name_long": "Lichens and mosses",
-        "name_short": null,
-        "description": null,
-        "color": "#FFD9D1"
-      },
-      {
-        "code": 150,
-        "name_long": "Sparse vegetation (tree, shrub, herbaceous cover) (<15%)",
-        "name_short": null,
-        "description": null,
-        "color": "#FFE7B0"
-      },
-      {
-        "code": 151,
-        "name_long": "Sparse trees (<15%)",
-        "name_short": null,
-        "description": null,
-        "color": "#FFC16A"
-      },
-      {
-        "code": 152,
-        "name_long": "Sparse shrub (<15%)",
-        "name_short": null,
-        "description": null,
-        "color": "#FFCC7C"
-      },
-      {
-        "code": 153,
-        "name_long": "Sparse herbaceous cover (<15%)",
-        "name_short": null,
-        "description": null,
-        "color": "#FFE7B0"
-      },
-      {
-        "code": 160,
-        "name_long": "Tree cover, flooded, fresh or brakish water",
-        "name_short": null,
-        "description": null,
-        "color": "#00785B"
-      },
-      {
-        "code": 170,
-        "name_long": "Tree cover, flooded, saline water",
-        "name_short": null,
-        "description": null,
-        "color": "#009577"
-      },
-      {
-        "code": 180,
-        "name_long": "Shrub or herbaceous cover, flooded, fresh/saline/brakish water",
-        "name_short": null,
-        "description": null,
-        "color": "#00DB84"
-      },
-      {
-        "code": 190,
-        "name_long": "Urban areas",
-        "name_short": null,
-        "description": null,
-        "color": "#E60017"
-      },
-      {
-        "code": 200,
-        "name_long": "Bare areas",
-        "name_short": null,
-        "description": null,
-        "color": "#FFF3D7"
-      },
-      {
-        "code": 201,
-        "name_long": "Consolidated bare areas",
-        "name_short": null,
-        "description": null,
-        "color": "#DCDCDC"
-      },
-      {
-        "code": 202,
-        "name_long": "Unconsolidated bare areas",
-        "name_short": null,
-        "description": null,
-        "color": "#FFF3D7"
-      },
-      {
-        "code": 210,
-        "name_long": "Water bodies",
-        "name_short": null,
-        "description": null,
-        "color": "#0053C4"
-      },
-      {
-        "code": 220,
-        "name_long": "Permanent snow and ice",
-        "name_short": null,
-        "description": null,
-        "color": "#FFFFFF"
-      }
-    ],
-    "nodata": {
-      "code": -32768,
-      "name_long": "No data",
-      "name_short": "No data",
-      "description": null,
-      "color": "#000000"
-    }
-  },
-  "nesting": {
-    "1": [50, 60, 61, 62, 70, 71, 72, 80, 81, 82, 90, 100],
-    "2": [110, 120, 121, 122, 130, 140, 150, 151, 152, 153],
-    "3": [10, 11, 12, 20, 30, 40],
-    "4": [160, 170, 180],
-    "5": [190],
-    "6": [200, 201, 202, 220],
-    "7": [210],
-    "-32768": [-32768]
-  }
 }