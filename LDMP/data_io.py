--- conflicted
+++ resolved
@@ -46,7 +46,6 @@
     utils,
     worker,
 )
-<<<<<<< HEAD
 
 Ui_DlgDataIOLoadTE, _ = uic.loadUiType(
     str(Path(__file__).parents[0] / "gui/DlgDataIOLoadTE.ui"))
@@ -69,8 +68,6 @@
 Ui_WidgetDataIOSelectTEDatasetExisting, _ = uic.loadUiType(
     str(Path(__file__).parents[0] / "gui/WidgetDataIOSelectTEDatasetExisting.ui"))
 
-=======
->>>>>>> 559abfae
 from .jobs.manager import job_manager
 from .jobs.models import Job
 from .logger import log
@@ -82,19 +79,6 @@
 )
 
 mb = qgis.utils.iface.messageBar()
-
-Ui_DlgDataIO, _ = uic.loadUiType(str(Path(__file__).parent / "gui/DlgDataIO.ui"))
-Ui_DlgDataIOLoadTE, _ = uic.loadUiType(str(Path(__file__).parent / "gui/DlgDataIOLoadTE.ui"))
-Ui_DlgDataIOLoadTESingleLayer, _ = uic.loadUiType(str(Path(__file__).parent / "gui/DlgDataIOLoadTESingleLayer.ui"))
-Ui_DlgDataIOImportLC, _ = uic.loadUiType(str(Path(__file__).parent / "gui/DlgDataIOImportLC.ui"))
-Ui_DlgDataIOImportSOC, _ = uic.loadUiType(str(Path(__file__).parent / "gui/DlgDataIOImportSOC.ui"))
-Ui_DlgDataIOImportProd, _ = uic.loadUiType(str(Path(__file__).parent / "gui/DlgDataIOImportProd.ui"))
-Ui_DlgJobsDetails, _ = uic.loadUiType(str(Path(__file__).parent / "gui/DlgJobsDetails.ui"))
-Ui_WidgetDataIOImportSelectFileInput, _ = uic.loadUiType(str(Path(__file__).parent / "gui/WidgetDataIOImportSelectFileInput.ui"))
-Ui_WidgetDataIOImportSelectRasterOutput, _ = uic.loadUiType(str(Path(__file__).parent / "gui/WidgetDataIOImportSelectRasterOutput.ui"))
-Ui_WidgetDataIOSelectTELayerExisting, _ = uic.loadUiType(str(Path(__file__).parent / "gui/WidgetDataIOSelectTELayerExisting.ui"))
-Ui_WidgetDataIOSelectTELayerImport, _ = uic.loadUiType(str(Path(__file__).parent / "gui/WidgetDataIOSelectTELayerImport.ui"))
-Ui_WidgetDataIOSelectTEDatasetExisting, _ = uic.loadUiType(str(Path(__file__).parent / "gui/WidgetDataIOSelectTEDatasetExisting.ui"))
 
 
 @dataclasses.dataclass()
@@ -512,82 +496,6 @@
         self.task_status.hide()
         self.statusLabel.hide()
 
-<<<<<<< HEAD
-=======
-class DlgDataIO(QtWidgets.QDialog, Ui_DlgDataIO):
-    def __init__(self, parent=None):
-        super(DlgDataIO, self).__init__(parent)
-
-        self.setupUi(self)
-
-        self.dlg_DataIOLoad_te = DlgDataIOLoadTE()
-        self.dlg_DataIOLoad_lc = DlgDataIOImportLC()
-        self.dlg_DataIOLoad_soc = DlgDataIOImportSOC()
-        self.dlg_DataIOLoad_prod = DlgDataIOImportProd()
-
-        self.btn_te.clicked.connect(self.run_te)
-        self.btn_lc.clicked.connect(self.run_lc)
-        self.btn_soc.clicked.connect(self.run_soc)
-        self.btn_prod.clicked.connect(self.run_prod)
-
-    def run_te(self):
-        self.close()
-        self.dlg_DataIOLoad_te.exec_()
-
-    def run_lc(self):
-        self.close()
-        self.dlg_DataIOLoad_lc.exec_()
-
-    def run_soc(self):
-        self.close()
-        self.dlg_DataIOLoad_soc.exec_()
-
-    def run_prod(self):
-        self.close()
-        self.dlg_DataIOLoad_prod.exec_()
-
-class DlgDataIOLoadTEBase(QtWidgets.QDialog):
-    layers_view: QtWidgets.QListView
-    layers_model: QtCore.QStringListModel
-
-    layers_loaded = QtCore.pyqtSignal(list)
-
-    def __init__(self, parent=None):
-        super().__init__(parent)
-        self.setupUi(self)
-
-        self.layers_model = QtCore.QStringListModel()
-        self.layers_view.setModel(self.layers_model)
-        self.layers_model.setStringList([])
-
-        self.buttonBox.accepted.connect(self.ok_clicked)
-        self.buttonBox.rejected.connect(self.reject)
-
-    def ok_clicked(self):
-        rows = []
-        for i in self.layers_view.selectionModel().selectedRows():
-            rows.append(i.row())
-        if len(rows) > 0:
-            added_layers = []
-            for row in rows:
-                f = os.path.normcase(os.path.normpath(self.layer_list[row][0]))
-                # Note that the third item in the tuple is the band number, and
-                # the fourth (layer_list[3]) is the band info object
-                resp = layers.add_layer(
-                    f, self.layer_list[row][2], self.layer_list[row][3], activated=True)
-                if resp:
-                    added_layers.append(self.layer_list[row])
-                else:
-                    QtWidgets.QMessageBox.critical(None, self.tr("Error"),
-                                                   self.tr(u'Unable to automatically add "{}". No style is defined for this type of layer.'.format(self.layer_list[row][2]['name'])))
-            self.layers_loaded.emit(added_layers)
-        else:
-            QtWidgets.QMessageBox.critical(None, self.tr("Error"), self.tr("Select a layer to load."))
-            return
-
-        self.close()
-
->>>>>>> 559abfae
 
 class DlgDataIOLoadTE(QtWidgets.QDialog, Ui_DlgDataIOLoadTE):
     file_browse_btn: QtWidgets.QPushButton
@@ -1009,143 +917,6 @@
             return True
 
 
-<<<<<<< HEAD
-=======
-class DlgDataIOImportLC(DlgDataIOImportBase, Ui_DlgDataIOImportLC):
-
-    def __init__(self, parent=None):
-        super().__init__(parent)
-
-        # This needs to be inserted after the lc definition widget but before
-        # the button box with ok/cancel
-        self.output_widget = ImportSelectRasterOutput()
-        self.verticalLayout.insertWidget(2, self.output_widget)
-
-        self.input_widget.inputFileChanged.connect(self.input_changed)
-        self.input_widget.inputTypeChanged.connect(self.input_changed)
-
-        self.checkBox_use_sample.stateChanged.connect(self.clear_dlg_agg)
-
-        self.btn_agg_edit_def.clicked.connect(self.agg_edit)
-        self.btn_agg_edit_def.setEnabled(False)
-
-        self.dlg_agg = None
-
-    def showEvent(self, event):
-        super(DlgDataIOImportLC, self).showEvent(event)
-
-        # Reset flags to avoid reloading of unique values when files haven't
-        # changed:
-        self.last_raster = None
-        self.last_band_number = None
-        self.last_vector = None
-        self.idx = None
-
-    def done(self, value):
-        if value == QtWidgets.QDialog.Accepted:
-            self.validate_input(value)
-        else:
-            super().done(value)
-
-    def validate_input(self, value):
-        if self.output_widget.lineEdit_output_file.text() == '':
-            QtWidgets.QMessageBox.critical(None, self.tr("Error"), self.tr("Choose an output file."))
-            return
-        if  not self.dlg_agg:
-            QtWidgets.QMessageBox.information(None, self.tr("No definition set"), self.tr('Click "Edit Definition" to define the land cover definition before exporting.', None))
-            return
-        if self.input_widget.spinBox_data_year.text() == self.input_widget.spinBox_data_year.specialValueText():
-            QtWidgets.QMessageBox.critical(None, self.tr("Error"), self.tr(u"Enter the year of the input data."))
-            return
-
-        ret = super(DlgDataIOImportLC, self).validate_input(value)
-        if not ret:
-            return
-
-        super(DlgDataIOImportLC, self).done(value)
-
-        self.ok_clicked()
-
-    def clear_dlg_agg(self):
-        self.dlg_agg = None
-
-    def input_changed(self, valid):
-        if valid:
-            self.btn_agg_edit_def.setEnabled(True)
-        else:
-            self.btn_agg_edit_def.setEnabled(False)
-        self.clear_dlg_agg()
-        if self.input_widget.radio_raster_input.isChecked():
-            self.checkBox_use_sample.setEnabled(True)
-            self.checkBox_use_sample_description.setEnabled(True)
-        else:
-            self.checkBox_use_sample.setEnabled(False)
-            self.checkBox_use_sample_description.setEnabled(False)
-
-    def load_agg(self, values):
-        # Set all of the classes to no data by default
-        classes = [{'Initial_Code':value, u'Initial_Label':str(value), 'Final_Label':'No data', 'Final_Code':-32768} for value in sorted(values)]
-        #TODO Fix on refactor
-        from LDMP.lc_setup import DlgCalculateLCSetAggregation
-        self.dlg_agg = DlgCalculateLCSetAggregation(classes, parent=self)
-
-    def agg_edit(self):
-        if self.input_widget.radio_raster_input.isChecked():
-            f = self.input_widget.lineEdit_raster_file.text()
-            band_number = int(self.input_widget.comboBox_bandnumber.currentText())
-            if not self.dlg_agg or \
-                    (self.last_raster != f or self.last_band_number != band_number):
-                values = get_unique_values_raster(f, int(self.input_widget.comboBox_bandnumber.currentText()), self.checkBox_use_sample.isChecked())
-                if not values:
-                    QtWidgets.QMessageBox.critical(None, self.tr("Error"), self.tr("Error reading data. Trends.Earth supports a maximum of 60 different land cover classes"))
-                    return
-                self.last_raster = f
-                self.last_band_number = band_number
-                self.load_agg(values)
-        else:
-            f = self.input_widget.lineEdit_vector_file.text()
-            l = self.input_widget.get_vector_layer()
-            idx = l.fields().lookupField(self.input_widget.comboBox_fieldname.currentText())
-            if not self.dlg_agg or \
-                    (self.last_vector != f or self.last_idx != idx):
-                values = get_unique_values_vector(l, self.input_widget.comboBox_fieldname.currentText())
-                if not values:
-                    QtWidgets.QMessageBox.critical(None, self.tr("Error"), self.tr("Error reading data. Trends.Earth supports a maximum of 60 different land cover classes"))
-                    return
-                self.last_vector = f
-                self.last_idx = idx
-                self.load_agg(values)
-        self.dlg_agg.exec_()
-
-    def ok_clicked(self):
-        out_file = self.output_widget.lineEdit_output_file.text()
-        if self.input_widget.radio_raster_input.isChecked():
-            in_file = self.input_widget.lineEdit_raster_file.text()
-            #TODO: Fix this for new nesting format
-            remap_ret = self.remap_raster(in_file, out_file, self.dlg_agg.get_agg_as_list())
-        else:
-            attribute = self.input_widget.comboBox_fieldname.currentText()
-            l = self.input_widget.get_vector_layer()
-            remap_ret = self.remap_vector(l,
-                                          out_file,
-            #TODO: Fix this for new nesting format
-                                          self.dlg_agg.get_agg_as_dict(),
-                                          attribute)
-        if not remap_ret:
-            return False
-
-        job = job_manager.create_job_from_dataset(
-            Path(out_file),
-            "Land cover (7 class)",
-            {
-                'year': int(self.input_widget.spinBox_data_year.text()),
-                'source': 'custom data'
-            }
-        )
-        job_manager.import_job(job)
-
-
->>>>>>> 559abfae
 class DlgDataIOImportSOC(DlgDataIOImportBase, Ui_DlgDataIOImportSOC):
     def __init__(self, parent=None):
         super().__init__(parent)
@@ -1369,37 +1140,8 @@
         self.comboBox_layers.addItem('')
         i = 0
         for usable_band in usable_bands:
-<<<<<<< HEAD
             self.comboBox_layers.addItem(usable_band.get_name_info())
-            # the "+ 1" below is to account for blank entry at the beginning of 
-=======
-            task_name = usable_band.job.params.task_name
-            if task_name != "":
-                name_info_parts = [task_name]
-            else:
-                name_info_parts = []
-            hover_info_parts = name_info_parts[:]
-            name_info_parts.extend(
-                [
-                    usable_band.band_info.name,
-                    usable_band.job.params.task_notes.local_context.area_of_interest_name
-                ]
-            )
-            hover_info_parts.extend(
-                [
-                    usable_band.band_info.name + ' - ',
-                    usable_band.job.params.task_notes.local_context.area_of_interest_name + '\n',
-                    usable_band.job.start_date.strftime("%Y-%m-%d %H:%M") + '\n',
-                    # TODO: figure out a way to cleanup the metadata so it is
-                    # presentable and useful - likely need to have each script
-                    # contain a dictionary of metadata fields that should be
-                    # shown to the user by default
-                    #str(usable_band.band_info.metadata),
-                ]
-            )
-            self.comboBox_layers.addItem(" - ".join(name_info_parts))
             # the "+ 1" below is to account for blank entry at the beginning of
->>>>>>> 559abfae
             # the combobox
             self.comboBox_layers.setItemData(i + 1, usable_band.get_hover_info(), QtCore.Qt.ToolTipRole)
             i += 1
@@ -1593,29 +1335,8 @@
         self.comboBox_datasets.addItem('')
         i = 0
         for usable_dataset in usable_datasets:
-<<<<<<< HEAD
             self.comboBox_datasets.addItem(usable_dataset.get_name_info())
-            # the "+ 1" below is to account for blank entry at the beginning of 
-=======
-            name_info_parts = []
-            hover_info_parts = []
-            name_info_parts.extend(
-                [
-                    usable_dataset.job.visible_name,
-                    usable_dataset.job.params.task_notes.local_context.area_of_interest_name,
-                    usable_dataset.job.start_date.strftime("%Y-%m-%d %H:%M")
-                ]
-            )
-            hover_info_parts.extend(
-                [
-                    usable_dataset.job.visible_name + ' - ',
-                    usable_dataset.job.params.task_notes.local_context.area_of_interest_name + '\n',
-                    usable_dataset.job.start_date.strftime("%Y-%m-%d %H:%M")
-                ]
-            )
-            self.comboBox_datasets.addItem(" - ".join(name_info_parts))
             # the "+ 1" below is to account for blank entry at the beginning of
->>>>>>> 559abfae
             # the combobox
             self.comboBox_datasets.setItemData(i + 1, usable_dataset.get_hover_info(), QtCore.Qt.ToolTipRole)
             i += 1
