--- conflicted
+++ resolved
@@ -71,17 +71,10 @@
          <widget class="QWidget" name="scrollAreaWidgetContents">
           <property name="geometry">
            <rect>
-<<<<<<< HEAD
-            <x>-550</x>
-            <y>0</y>
-            <width>816</width>
-            <height>1282</height>
-=======
             <x>0</x>
             <y>0</y>
             <width>787</width>
             <height>1348</height>
->>>>>>> 66737ac0
            </rect>
           </property>
           <layout class="QVBoxLayout" name="verticalLayout_7">
@@ -102,13 +95,8 @@
                 <property name="alignment">
                  <set>Qt::AlignLeading|Qt::AlignLeft|Qt::AlignVCenter</set>
                 </property>
-<<<<<<< HEAD
-                <property name="collapsed" stdset="0">
-                 <bool>true</bool>
-=======
                 <property name="collapsed">
                  <bool>false</bool>
->>>>>>> 66737ac0
                 </property>
                 <layout class="QHBoxLayout" name="horizontalLayout_2">
                  <item>
@@ -1139,13 +1127,8 @@
              <property name="title">
               <string>Advanced configuration</string>
              </property>
-<<<<<<< HEAD
-             <property name="collapsed" stdset="0">
-              <bool>true</bool>
-=======
              <property name="collapsed">
               <bool>false</bool>
->>>>>>> 66737ac0
              </property>
              <layout class="QVBoxLayout" name="verticalLayout_5">
               <item>
@@ -1267,7 +1250,6 @@
           <string>&lt;!DOCTYPE HTML PUBLIC &quot;-//W3C//DTD HTML 4.0//EN&quot; &quot;http://www.w3.org/TR/REC-html40/strict.dtd&quot;&gt;
 &lt;html&gt;&lt;head&gt;&lt;meta name=&quot;qrichtext&quot; content=&quot;1&quot; /&gt;&lt;style type=&quot;text/css&quot;&gt;
 p, li { white-space: pre-wrap; }
-<<<<<<< HEAD
 &lt;/style&gt;&lt;/head&gt;&lt;body style=&quot; font-family:'.AppleSystemUIFont'; font-size:13pt; font-weight:400; font-style:normal;&quot;&gt;
 &lt;p style=&quot; margin-top:0px; margin-bottom:0px; margin-left:0px; margin-right:0px; -qt-block-indent:0; text-indent:0px;&quot;&gt;&lt;span style=&quot; font-family:'MS Shell Dlg 2'; font-size:5.5pt;&quot;&gt;        &lt;/span&gt;&lt;/p&gt;
 &lt;p style=&quot; margin-top:16px; margin-bottom:12px; margin-left:0px; margin-right:0px; -qt-block-indent:0; text-indent:0px;&quot;&gt;&lt;span style=&quot; font-family:'Ubuntu'; font-size:11pt; font-weight:600;&quot;&gt;Calculate all SDG 15.3.1 sub-indicators in a single step&lt;/span&gt;&lt;span style=&quot; font-family:'MS Shell Dlg 2'; font-size:5.5pt;&quot;&gt;        &lt;/span&gt;&lt;/p&gt;
@@ -1284,20 +1266,6 @@
         </widget>
        </item>
       </layout>
-=======
-&lt;/style&gt;&lt;/head&gt;&lt;body style=&quot; font-family:'Ubuntu Sans'; font-size:11pt; font-weight:400; font-style:normal;&quot;&gt;
-&lt;p style=&quot; margin-top:16px; margin-bottom:12px; margin-left:0px; margin-right:0px; -qt-block-indent:0; text-indent:0px;&quot;&gt;&lt;span style=&quot; font-family:'Ubuntu'; font-weight:600;&quot;&gt;Calculate all SDG 15.3.1 sub-indicators in a single step&lt;/span&gt;&lt;/p&gt;
-&lt;p style=&quot; margin-top:12px; margin-bottom:12px; margin-left:0px; margin-right:0px; -qt-block-indent:0; text-indent:0px;&quot;&gt;&lt;span style=&quot; font-family:'Ubuntu';&quot;&gt;This algorithm enables the simultaneous calculation of the three SDG 15.3.1 sub-indicators (Productivity, Land Cover and Soil Organic Carbon) in a single step. This is done using the remote Trends.Earth datasets described in each of the individual sub-indicator's sections.&lt;/span&gt;&lt;/p&gt;
-&lt;p style=&quot;-qt-paragraph-type:empty; margin-top:12px; margin-bottom:12px; margin-left:0px; margin-right:0px; -qt-block-indent:0; text-indent:0px; font-family:'Ubuntu';&quot;&gt;&lt;br /&gt;&lt;/p&gt;
-&lt;p style=&quot; margin-top:12px; margin-bottom:12px; margin-left:0px; margin-right:0px; -qt-block-indent:0; text-indent:0px;&quot;&gt;&lt;a href=&quot;https://docs.trends.earth/en/latest/for_users/features/landdegradation.html&quot;&gt;&lt;span style=&quot; font-family:'Ubuntu'; text-decoration: underline; color:#0000ff;&quot;&gt;More information&lt;/span&gt;&lt;/a&gt;&lt;/p&gt;&lt;/body&gt;&lt;/html&gt;</string>
-      </property>
-      <property name="openExternalLinks">
-       <bool>true</bool>
-      </property>
-      <property name="openLinks">
-       <bool>true</bool>
-      </property>
->>>>>>> 66737ac0
      </widget>
     </widget>
    </item>
