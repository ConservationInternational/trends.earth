<?xml version="1.0" encoding="UTF-8"?>
<ui version="4.0">
 <class>DlgCalculateProd</class>
 <widget class="QDialog" name="DlgCalculateProd">
  <property name="geometry">
   <rect>
    <x>0</x>
    <y>0</y>
    <width>981</width>
    <height>817</height>
   </rect>
  </property>
  <property name="sizePolicy">
   <sizepolicy hsizetype="Fixed" vsizetype="Fixed">
    <horstretch>0</horstretch>
    <verstretch>0</verstretch>
   </sizepolicy>
  </property>
  <property name="minimumSize">
   <size>
    <width>0</width>
    <height>400</height>
   </size>
  </property>
  <property name="windowTitle">
   <string>Land Productivity | Land Degradation</string>
  </property>
  <layout class="QVBoxLayout" name="verticalLayout">
   <item>
    <widget class="QSplitter" name="splitter">
     <property name="orientation">
      <enum>Qt::Horizontal</enum>
     </property>
     <property name="handleWidth">
      <number>16</number>
     </property>
     <widget class="QFrame" name="configurations">
      <property name="sizePolicy">
       <sizepolicy hsizetype="Expanding" vsizetype="Expanding">
        <horstretch>2</horstretch>
        <verstretch>0</verstretch>
       </sizepolicy>
      </property>
      <property name="frameShape">
       <enum>QFrame::StyledPanel</enum>
      </property>
      <property name="frameShadow">
       <enum>QFrame::Raised</enum>
      </property>
      <layout class="QVBoxLayout" name="verticalLayout_3">
       <property name="leftMargin">
        <number>9</number>
       </property>
       <property name="topMargin">
        <number>0</number>
       </property>
       <property name="rightMargin">
        <number>9</number>
       </property>
       <property name="bottomMargin">
        <number>4</number>
       </property>
       <item>
        <widget class="QFrame" name="setup_frame">
         <property name="frameShape">
          <enum>QFrame::NoFrame</enum>
         </property>
         <property name="frameShadow">
          <enum>QFrame::Raised</enum>
         </property>
         <layout class="QVBoxLayout" name="verticalLayout_5">
          <item>
           <widget class="QGroupBox" name="groupBox_lpd_mode">
            <property name="sizePolicy">
             <sizepolicy hsizetype="Preferred" vsizetype="Preferred">
              <horstretch>0</horstretch>
              <verstretch>0</verstretch>
             </sizepolicy>
            </property>
            <property name="title">
             <string>Indicators to calculate</string>
            </property>
            <layout class="QGridLayout" name="gridLayout_6">
             <item row="1" column="0">
              <widget class="QRadioButton" name="mode_lpd_jrc">
               <property name="sizePolicy">
                <sizepolicy hsizetype="Fixed" vsizetype="Fixed">
                 <horstretch>0</horstretch>
                 <verstretch>0</verstretch>
                </sizepolicy>
               </property>
               <property name="text">
                <string/>
               </property>
               <property name="checked">
                <bool>false</bool>
               </property>
              </widget>
             </item>
             <item row="1" column="1">
              <widget class="QLabel" name="label">
               <property name="sizePolicy">
                <sizepolicy hsizetype="Preferred" vsizetype="Preferred">
                 <horstretch>0</horstretch>
                 <verstretch>0</verstretch>
                </sizepolicy>
               </property>
               <property name="text">
                <string>UNCCD default data (Land Productivity Dynamics (LPD) from Joint Research Commission)</string>
               </property>
               <property name="wordWrap">
                <bool>true</bool>
               </property>
              </widget>
             </item>
             <item row="0" column="0" colspan="2">
              <widget class="QRadioButton" name="mode_te_prod">
               <property name="sizePolicy">
                <sizepolicy hsizetype="Preferred" vsizetype="Preferred">
                 <horstretch>0</horstretch>
                 <verstretch>0</verstretch>
                </sizepolicy>
               </property>
               <property name="text">
                <string>Trends.Earth land productivity</string>
               </property>
               <property name="checked">
                <bool>true</bool>
               </property>
              </widget>
             </item>
            </layout>
           </widget>
          </item>
          <item>
           <widget class="QGroupBox" name="groupBox_ndvi_dataset">
            <property name="sizePolicy">
             <sizepolicy hsizetype="Preferred" vsizetype="Preferred">
              <horstretch>0</horstretch>
              <verstretch>0</verstretch>
             </sizepolicy>
            </property>
            <property name="maximumSize">
             <size>
              <width>16777215</width>
              <height>16777215</height>
             </size>
            </property>
            <property name="title">
             <string>NDVI dataset</string>
            </property>
            <property name="flat">
             <bool>true</bool>
            </property>
            <layout class="QVBoxLayout" name="verticalLayout_4">
             <item>
              <widget class="QComboBox" name="dataset_ndvi">
               <property name="sizePolicy">
                <sizepolicy hsizetype="Preferred" vsizetype="Preferred">
                 <horstretch>0</horstretch>
                 <verstretch>0</verstretch>
                </sizepolicy>
               </property>
               <property name="minimumSize">
                <size>
                 <width>0</width>
                 <height>40</height>
                </size>
               </property>
              </widget>
             </item>
            </layout>
           </widget>
          </item>
         </layout>
        </widget>
       </item>
       <item>
        <layout class="QHBoxLayout" name="horizontalLayout">
         <property name="leftMargin">
          <number>5</number>
<<<<<<< HEAD
         </property>
         <property name="rightMargin">
          <number>9</number>
         </property>
         <property name="bottomMargin">
          <number>4</number>
         </property>
         <item>
          <widget class="QLabel" name="region_la">
           <property name="toolTip">
            <string>The current selected region of interest</string>
           </property>
           <property name="text">
            <string/>
           </property>
           <property name="wordWrap">
            <bool>true</bool>
           </property>
          </widget>
         </item>
         <item>
          <widget class="QPushButton" name="region_button">
           <property name="toolTip">
            <string>&lt;html&gt;&lt;head/&gt;&lt;body&gt;&lt;p&gt;Opens settings dialog in order to change region of interest.&lt;/p&gt;&lt;p&gt;&lt;br/&gt;&lt;/p&gt;&lt;/body&gt;&lt;/html&gt;</string>
           </property>
           <property name="text">
            <string>Change region</string>
           </property>
          </widget>
         </item>
        </layout>
       </item>
       <item>
        <widget class="QgsCollapsibleGroupBox" name="options_group">
         <property name="title">
          <string>Options</string>
         </property>
         <property name="collapsed">
          <bool>true</bool>
         </property>
         <layout class="QVBoxLayout" name="verticalLayout_11">
          <item>
           <widget class="QLabel" name="execution_name_la">
            <property name="text">
             <string>Execution name:</string>
            </property>
           </widget>
          </item>
          <item>
           <widget class="QLineEdit" name="execution_name_le"/>
          </item>
          <item>
           <widget class="QLabel" name="task_notes_la">
            <property name="text">
             <string>Notes:</string>
            </property>
           </widget>
          </item>
          <item>
           <widget class="QTextEdit" name="task_notes">
            <property name="sizePolicy">
             <sizepolicy hsizetype="Expanding" vsizetype="Minimum">
=======
         </property>
         <property name="rightMargin">
          <number>9</number>
         </property>
         <property name="bottomMargin">
          <number>4</number>
         </property>
         <item>
          <widget class="QLabel" name="region_la">
           <property name="toolTip">
            <string>The current selected region of interest</string>
           </property>
           <property name="text">
            <string/>
           </property>
           <property name="wordWrap">
            <bool>true</bool>
           </property>
          </widget>
         </item>
         <item>
          <widget class="QPushButton" name="region_button">
           <property name="toolTip">
            <string>&lt;html&gt;&lt;head/&gt;&lt;body&gt;&lt;p&gt;Opens settings dialog in order to change region of interest.&lt;/p&gt;&lt;p&gt;&lt;br/&gt;&lt;/p&gt;&lt;/body&gt;&lt;/html&gt;</string>
           </property>
           <property name="text">
            <string>Change region</string>
           </property>
          </widget>
         </item>
        </layout>
       </item>
       <item>
        <widget class="QLabel" name="execution_name_la">
         <property name="text">
          <string>Execution name:</string>
         </property>
        </widget>
       </item>
       <item>
        <widget class="QLineEdit" name="execution_name_le"/>
       </item>
       <item>
        <widget class="QLabel" name="task_notes_la">
         <property name="text">
          <string>Notes:</string>
         </property>
        </widget>
       </item>
       <item>
        <widget class="QTextEdit" name="task_notes">
         <property name="sizePolicy">
          <sizepolicy hsizetype="Expanding" vsizetype="Minimum">
           <horstretch>0</horstretch>
           <verstretch>0</verstretch>
          </sizepolicy>
         </property>
         <property name="minimumSize">
          <size>
           <width>0</width>
           <height>0</height>
          </size>
         </property>
         <property name="maximumSize">
          <size>
           <width>16777215</width>
           <height>100</height>
          </size>
         </property>
        </widget>
       </item>
       <item>
        <widget class="QgsCollapsibleGroupBox" name="advance_configurations">
         <property name="title">
          <string>Advanced Configuration</string>
         </property>
         <property name="collapsed">
          <bool>false</bool>
         </property>
         <layout class="QVBoxLayout" name="verticalLayout_10">
          <item>
           <widget class="QScrollArea" name="scrollArea">
            <property name="sizePolicy">
             <sizepolicy hsizetype="Preferred" vsizetype="Expanding">
>>>>>>> 69609787
              <horstretch>0</horstretch>
              <verstretch>0</verstretch>
             </sizepolicy>
            </property>
<<<<<<< HEAD
            <property name="minimumSize">
             <size>
              <width>0</width>
              <height>0</height>
             </size>
            </property>
            <property name="maximumSize">
             <size>
              <width>16777215</width>
              <height>100</height>
             </size>
            </property>
           </widget>
          </item>
         </layout>
        </widget>
       </item>
       <item>
        <widget class="QgsCollapsibleGroupBox" name="advance_configurations">
         <property name="title">
          <string>Advanced Configuration</string>
         </property>
         <property name="collapsed">
          <bool>true</bool>
         </property>
         <layout class="QVBoxLayout" name="verticalLayout_10">
          <item>
           <widget class="QScrollArea" name="scrollArea">
            <property name="sizePolicy">
             <sizepolicy hsizetype="Preferred" vsizetype="Expanding">
              <horstretch>0</horstretch>
              <verstretch>0</verstretch>
             </sizepolicy>
            </property>
            <property name="frameShape">
             <enum>QFrame::NoFrame</enum>
            </property>
=======
            <property name="frameShape">
             <enum>QFrame::NoFrame</enum>
            </property>
>>>>>>> 69609787
            <property name="frameShadow">
             <enum>QFrame::Plain</enum>
            </property>
            <property name="horizontalScrollBarPolicy">
             <enum>Qt::ScrollBarAlwaysOff</enum>
            </property>
            <property name="widgetResizable">
             <bool>true</bool>
            </property>
            <widget class="QWidget" name="scrollAreaWidgetContents">
             <property name="geometry">
              <rect>
               <x>0</x>
               <y>0</y>
               <width>669</width>
               <height>738</height>
              </rect>
             </property>
             <layout class="QVBoxLayout" name="verticalLayout_9">
              <item>
               <widget class="QGroupBox" name="groupBox_traj">
                <property name="title">
                 <string>Trajectory (related to rate of change of  productivity over time)</string>
                </property>
                <property name="checkable">
                 <bool>true</bool>
                </property>
                <property name="checked">
                 <bool>true</bool>
                </property>
                <layout class="QVBoxLayout" name="verticalLayout_2">
                 <item>
                  <widget class="QGroupBox" name="groupBox_4">
                   <property name="sizePolicy">
                    <sizepolicy hsizetype="Preferred" vsizetype="Preferred">
                     <horstretch>0</horstretch>
                     <verstretch>0</verstretch>
                    </sizepolicy>
                   </property>
                   <property name="title">
                    <string>Trajectory indicator</string>
<<<<<<< HEAD
                   </property>
                   <property name="flat">
                    <bool>true</bool>
                   </property>
                   <layout class="QVBoxLayout" name="verticalLayout_6">
                    <item>
                     <widget class="QComboBox" name="traj_indic">
                      <property name="sizePolicy">
                       <sizepolicy hsizetype="Preferred" vsizetype="Preferred">
                        <horstretch>0</horstretch>
                        <verstretch>0</verstretch>
                       </sizepolicy>
                      </property>
                      <property name="minimumSize">
                       <size>
                        <width>0</width>
                        <height>40</height>
                       </size>
                      </property>
                     </widget>
                    </item>
                   </layout>
                  </widget>
                 </item>
                 <item>
                  <widget class="QGroupBox" name="groupBox_traj_period">
                   <property name="title">
                    <string>Period</string>
=======
>>>>>>> 69609787
                   </property>
                   <property name="flat">
                    <bool>true</bool>
                   </property>
<<<<<<< HEAD
=======
                   <layout class="QVBoxLayout" name="verticalLayout_6">
                    <item>
                     <widget class="QComboBox" name="traj_indic">
                      <property name="sizePolicy">
                       <sizepolicy hsizetype="Preferred" vsizetype="Preferred">
                        <horstretch>0</horstretch>
                        <verstretch>0</verstretch>
                       </sizepolicy>
                      </property>
                      <property name="minimumSize">
                       <size>
                        <width>0</width>
                        <height>40</height>
                       </size>
                      </property>
                     </widget>
                    </item>
                   </layout>
                  </widget>
                 </item>
                 <item>
                  <widget class="QGroupBox" name="groupBox_traj_period">
                   <property name="title">
                    <string>Period</string>
                   </property>
                   <property name="flat">
                    <bool>true</bool>
                   </property>
>>>>>>> 69609787
                   <layout class="QGridLayout" name="gridLayout_5">
                    <item row="1" column="0">
                     <widget class="QDateEdit" name="traj_year_start">
                      <property name="sizePolicy">
                       <sizepolicy hsizetype="Fixed" vsizetype="Fixed">
                        <horstretch>0</horstretch>
                        <verstretch>0</verstretch>
                       </sizepolicy>
                      </property>
                      <property name="minimumSize">
                       <size>
                        <width>0</width>
                        <height>40</height>
                       </size>
                      </property>
                      <property name="maximumSize">
                       <size>
                        <width>120</width>
                        <height>35</height>
                       </size>
                      </property>
                      <property name="maximumDate">
                       <date>
                        <year>2030</year>
                        <month>12</month>
                        <day>31</day>
                       </date>
                      </property>
                      <property name="minimumDate">
                       <date>
                        <year>1980</year>
                        <month>1</month>
                        <day>1</day>
                       </date>
                      </property>
                      <property name="displayFormat">
                       <string notr="true">yyyy</string>
                      </property>
                      <property name="date">
                       <date>
                        <year>2001</year>
                        <month>1</month>
                        <day>1</day>
                       </date>
                      </property>
                     </widget>
                    </item>
                    <item row="0" column="0">
                     <widget class="QLabel" name="label_7">
                      <property name="font">
                       <font>
                        <weight>50</weight>
                        <bold>false</bold>
                       </font>
                      </property>
                      <property name="text">
                       <string>Starting year:</string>
                      </property>
                     </widget>
                    </item>
                    <item row="0" column="1">
                     <widget class="QLabel" name="label_6">
                      <property name="font">
                       <font>
                        <weight>50</weight>
                        <bold>false</bold>
                       </font>
                      </property>
                      <property name="text">
                       <string>Ending year:</string>
                      </property>
                     </widget>
                    </item>
                    <item row="1" column="1">
                     <widget class="QDateEdit" name="traj_year_end">
                      <property name="sizePolicy">
                       <sizepolicy hsizetype="Fixed" vsizetype="Fixed">
                        <horstretch>0</horstretch>
                        <verstretch>0</verstretch>
                       </sizepolicy>
                      </property>
                      <property name="minimumSize">
                       <size>
                        <width>0</width>
                        <height>40</height>
                       </size>
                      </property>
                      <property name="maximumSize">
                       <size>
                        <width>120</width>
                        <height>35</height>
                       </size>
                      </property>
                      <property name="maximumDateTime">
                       <datetime>
                        <hour>23</hour>
                        <minute>59</minute>
                        <second>59</second>
                        <year>2030</year>
                        <month>12</month>
                        <day>31</day>
                       </datetime>
                      </property>
                      <property name="minimumDate">
                       <date>
                        <year>1980</year>
                        <month>1</month>
                        <day>1</day>
                       </date>
                      </property>
                      <property name="displayFormat">
                       <string notr="true">yyyy</string>
                      </property>
                      <property name="date">
                       <date>
                        <year>2015</year>
                        <month>12</month>
                        <day>31</day>
                       </date>
                      </property>
                     </widget>
                    </item>
                   </layout>
                  </widget>
                 </item>
                 <item>
                  <widget class="QGroupBox" name="groupBox_traj_climate">
                   <property name="title">
                    <string>Climate dataset</string>
                   </property>
                   <property name="flat">
                    <bool>true</bool>
                   </property>
                   <layout class="QVBoxLayout" name="verticalLayout_8">
                    <item>
                     <widget class="QComboBox" name="traj_climate">
                      <property name="sizePolicy">
                       <sizepolicy hsizetype="Preferred" vsizetype="Preferred">
                        <horstretch>0</horstretch>
                        <verstretch>0</verstretch>
                       </sizepolicy>
                      </property>
                      <property name="minimumSize">
                       <size>
                        <width>0</width>
                        <height>40</height>
                       </size>
                      </property>
                     </widget>
                    </item>
                   </layout>
                  </widget>
                 </item>
                </layout>
               </widget>
              </item>
              <item>
               <widget class="QGroupBox" name="groupBox_perf">
                <property name="title">
                 <string>Performance (a measure of how productivity in an area compares to that of similar areas)</string>
                </property>
                <property name="checkable">
                 <bool>true</bool>
                </property>
                <layout class="QGridLayout" name="gridLayout_8">
                 <item row="1" column="0">
                  <widget class="QDateEdit" name="perf_year_start">
                   <property name="sizePolicy">
                    <sizepolicy hsizetype="Fixed" vsizetype="Fixed">
                     <horstretch>0</horstretch>
                     <verstretch>0</verstretch>
                    </sizepolicy>
                   </property>
                   <property name="minimumSize">
                    <size>
                     <width>0</width>
                     <height>40</height>
                    </size>
                   </property>
                   <property name="maximumSize">
                    <size>
                     <width>120</width>
                     <height>35</height>
                    </size>
                   </property>
                   <property name="maximumDate">
                    <date>
                     <year>2030</year>
                     <month>12</month>
                     <day>31</day>
                    </date>
                   </property>
                   <property name="minimumDate">
                    <date>
                     <year>1980</year>
                     <month>1</month>
                     <day>1</day>
                    </date>
                   </property>
                   <property name="displayFormat">
                    <string notr="true">yyyy</string>
                   </property>
                   <property name="date">
                    <date>
                     <year>2001</year>
                     <month>1</month>
                     <day>1</day>
                    </date>
                   </property>
                  </widget>
                 </item>
                 <item row="0" column="0">
                  <widget class="QLabel" name="label_10">
                   <property name="font">
                    <font>
                     <weight>50</weight>
                     <bold>false</bold>
                    </font>
                   </property>
                   <property name="text">
                    <string>Starting year:</string>
                   </property>
                  </widget>
                 </item>
                 <item row="0" column="1">
                  <widget class="QLabel" name="label_14">
                   <property name="font">
                    <font>
                     <weight>50</weight>
                     <bold>false</bold>
                    </font>
                   </property>
                   <property name="text">
                    <string>Ending year:</string>
                   </property>
                  </widget>
                 </item>
                 <item row="1" column="1">
                  <widget class="QDateEdit" name="perf_year_end">
                   <property name="sizePolicy">
                    <sizepolicy hsizetype="Fixed" vsizetype="Fixed">
                     <horstretch>0</horstretch>
                     <verstretch>0</verstretch>
                    </sizepolicy>
                   </property>
                   <property name="minimumSize">
                    <size>
                     <width>0</width>
                     <height>40</height>
                    </size>
                   </property>
                   <property name="maximumSize">
                    <size>
                     <width>120</width>
                     <height>35</height>
                    </size>
                   </property>
                   <property name="maximumDateTime">
                    <datetime>
                     <hour>23</hour>
                     <minute>59</minute>
                     <second>59</second>
                     <year>2030</year>
                     <month>12</month>
                     <day>31</day>
                    </datetime>
                   </property>
                   <property name="minimumDate">
                    <date>
                     <year>1980</year>
                     <month>1</month>
                     <day>1</day>
                    </date>
                   </property>
                   <property name="displayFormat">
                    <string notr="true">yyyy</string>
                   </property>
                   <property name="date">
                    <date>
                     <year>2015</year>
                     <month>12</month>
                     <day>31</day>
                    </date>
                   </property>
                  </widget>
                 </item>
                </layout>
               </widget>
              </item>
              <item>
               <widget class="QGroupBox" name="groupBox_state">
                <property name="title">
                 <string>State (compares current productivity in an area to past productivity in the same area)</string>
                </property>
                <property name="checkable">
                 <bool>true</bool>
                </property>
                <layout class="QVBoxLayout" name="verticalLayout_7">
                 <item>
                  <widget class="QGroupBox" name="groupBox_state_baseline">
                   <property name="title">
                    <string>Initial period</string>
                   </property>
                   <property name="flat">
                    <bool>true</bool>
                   </property>
                   <layout class="QGridLayout" name="gridLayout_3">
                    <item row="1" column="0">
                     <widget class="QDateEdit" name="state_year_bl_start">
                      <property name="sizePolicy">
                       <sizepolicy hsizetype="Fixed" vsizetype="Fixed">
                        <horstretch>0</horstretch>
                        <verstretch>0</verstretch>
                       </sizepolicy>
                      </property>
                      <property name="minimumSize">
                       <size>
                        <width>0</width>
                        <height>40</height>
                       </size>
                      </property>
                      <property name="maximumSize">
                       <size>
                        <width>120</width>
                        <height>35</height>
                       </size>
                      </property>
                      <property name="maximumDate">
                       <date>
                        <year>2030</year>
                        <month>12</month>
                        <day>31</day>
                       </date>
                      </property>
                      <property name="minimumDate">
                       <date>
                        <year>1980</year>
                        <month>1</month>
                        <day>1</day>
                       </date>
                      </property>
                      <property name="displayFormat">
                       <string notr="true">yyyy</string>
                      </property>
                      <property name="date">
                       <date>
                        <year>2001</year>
                        <month>1</month>
                        <day>1</day>
                       </date>
                      </property>
                     </widget>
                    </item>
                    <item row="0" column="0">
                     <widget class="QLabel" name="label_8">
                      <property name="font">
                       <font>
                        <weight>50</weight>
                        <bold>false</bold>
                       </font>
                      </property>
                      <property name="text">
                       <string>Starting year:</string>
                      </property>
                     </widget>
                    </item>
                    <item row="1" column="1">
                     <widget class="QDateEdit" name="state_year_bl_end">
                      <property name="sizePolicy">
                       <sizepolicy hsizetype="Fixed" vsizetype="Fixed">
                        <horstretch>0</horstretch>
                        <verstretch>0</verstretch>
                       </sizepolicy>
                      </property>
                      <property name="minimumSize">
                       <size>
                        <width>0</width>
                        <height>40</height>
                       </size>
                      </property>
                      <property name="maximumSize">
                       <size>
                        <width>120</width>
                        <height>35</height>
                       </size>
                      </property>
                      <property name="maximumDateTime">
                       <datetime>
                        <hour>23</hour>
                        <minute>59</minute>
                        <second>59</second>
                        <year>2030</year>
                        <month>12</month>
                        <day>31</day>
                       </datetime>
                      </property>
                      <property name="minimumDateTime">
                       <datetime>
                        <hour>0</hour>
                        <minute>0</minute>
                        <second>0</second>
                        <year>1980</year>
                        <month>1</month>
                        <day>1</day>
                       </datetime>
                      </property>
                      <property name="displayFormat">
                       <string notr="true">yyyy</string>
                      </property>
                      <property name="date">
                       <date>
                        <year>2012</year>
                        <month>12</month>
                        <day>31</day>
                       </date>
                      </property>
                     </widget>
                    </item>
                    <item row="0" column="1">
                     <widget class="QLabel" name="label_12">
                      <property name="font">
                       <font>
                        <weight>50</weight>
                        <bold>false</bold>
                       </font>
                      </property>
                      <property name="text">
                       <string>Ending year:</string>
                      </property>
                     </widget>
                    </item>
                   </layout>
                  </widget>
                 </item>
                 <item>
                  <widget class="QGroupBox" name="groupBox_state_comparison">
                   <property name="title">
                    <string>Comparison period</string>
                   </property>
                   <property name="flat">
                    <bool>true</bool>
                   </property>
                   <layout class="QGridLayout" name="gridLayout_4">
                    <item row="3" column="1">
                     <widget class="QLabel" name="label_16">
                      <property name="font">
                       <font>
                        <weight>50</weight>
                        <bold>false</bold>
                       </font>
                      </property>
                      <property name="text">
                       <string>Ending year:</string>
                      </property>
                     </widget>
                    </item>
                    <item row="4" column="0">
                     <widget class="QDateEdit" name="state_year_tg_start">
                      <property name="sizePolicy">
                       <sizepolicy hsizetype="Fixed" vsizetype="Fixed">
                        <horstretch>0</horstretch>
                        <verstretch>0</verstretch>
                       </sizepolicy>
                      </property>
                      <property name="minimumSize">
                       <size>
                        <width>0</width>
                        <height>40</height>
                       </size>
                      </property>
                      <property name="maximumSize">
                       <size>
                        <width>120</width>
                        <height>35</height>
                       </size>
                      </property>
                      <property name="maximumDateTime">
                       <datetime>
                        <hour>23</hour>
                        <minute>59</minute>
                        <second>59</second>
                        <year>2015</year>
                        <month>12</month>
                        <day>31</day>
                       </datetime>
                      </property>
                      <property name="minimumDateTime">
                       <datetime>
                        <hour>0</hour>
                        <minute>0</minute>
                        <second>0</second>
                        <year>2011</year>
                        <month>1</month>
                        <day>1</day>
                       </datetime>
                      </property>
                      <property name="maximumDate">
                       <date>
                        <year>2015</year>
                        <month>12</month>
                        <day>31</day>
                       </date>
                      </property>
                      <property name="minimumDate">
                       <date>
                        <year>2011</year>
                        <month>1</month>
                        <day>1</day>
                       </date>
                      </property>
                      <property name="displayFormat">
                       <string notr="true">yyyy</string>
                      </property>
                      <property name="date">
                       <date>
                        <year>2013</year>
                        <month>1</month>
                        <day>1</day>
                       </date>
                      </property>
                     </widget>
                    </item>
                    <item row="4" column="1">
                     <widget class="QDateEdit" name="state_year_tg_end">
                      <property name="sizePolicy">
                       <sizepolicy hsizetype="Fixed" vsizetype="Fixed">
                        <horstretch>0</horstretch>
                        <verstretch>0</verstretch>
                       </sizepolicy>
                      </property>
                      <property name="minimumSize">
                       <size>
                        <width>0</width>
                        <height>40</height>
                       </size>
                      </property>
                      <property name="maximumSize">
                       <size>
                        <width>120</width>
                        <height>35</height>
                       </size>
                      </property>
                      <property name="maximumDateTime">
                       <datetime>
                        <hour>23</hour>
                        <minute>59</minute>
                        <second>59</second>
                        <year>2030</year>
                        <month>12</month>
                        <day>31</day>
                       </datetime>
                      </property>
                      <property name="minimumDate">
                       <date>
                        <year>1980</year>
                        <month>1</month>
                        <day>1</day>
                       </date>
                      </property>
                      <property name="displayFormat">
                       <string notr="true">yyyy</string>
                      </property>
                      <property name="date">
                       <date>
                        <year>2015</year>
                        <month>12</month>
                        <day>31</day>
                       </date>
                      </property>
                     </widget>
                    </item>
                    <item row="3" column="0">
                     <widget class="QLabel" name="label_15">
                      <property name="font">
                       <font>
                        <weight>50</weight>
                        <bold>false</bold>
                       </font>
                      </property>
                      <property name="text">
                       <string>Starting year:</string>
                      </property>
                     </widget>
                    </item>
                   </layout>
                  </widget>
                 </item>
                 <item>
                  <spacer name="verticalSpacer_2">
                   <property name="orientation">
                    <enum>Qt::Vertical</enum>
                   </property>
                   <property name="sizeHint" stdset="0">
                    <size>
                     <width>20</width>
                     <height>40</height>
                    </size>
                   </property>
                  </spacer>
                 </item>
                </layout>
               </widget>
              </item>
             </layout>
            </widget>
           </widget>
          </item>
         </layout>
        </widget>
       </item>
       <item>
        <spacer name="verticalSpacer">
         <property name="orientation">
          <enum>Qt::Vertical</enum>
         </property>
         <property name="sizeHint" stdset="0">
          <size>
           <width>20</width>
           <height>40</height>
          </size>
         </property>
        </spacer>
       </item>
      </layout>
     </widget>
     <widget class="QTextBrowser" name="alg_help">
      <property name="sizePolicy">
       <sizepolicy hsizetype="Expanding" vsizetype="Expanding">
        <horstretch>0</horstretch>
        <verstretch>0</verstretch>
       </sizepolicy>
      </property>
      <property name="accessibleName">
       <string/>
      </property>
      <property name="html">
       <string>&lt;!DOCTYPE HTML PUBLIC &quot;-//W3C//DTD HTML 4.0//EN&quot; &quot;http://www.w3.org/TR/REC-html40/strict.dtd&quot;&gt;
&lt;html&gt;&lt;head&gt;&lt;meta name=&quot;qrichtext&quot; content=&quot;1&quot; /&gt;&lt;style type=&quot;text/css&quot;&gt;
p, li { white-space: pre-wrap; }
&lt;/style&gt;&lt;/head&gt;&lt;body style=&quot; font-family:'Ubuntu'; font-size:11pt; font-weight:400; font-style:normal;&quot;&gt;
&lt;p style=&quot; margin-top:0px; margin-bottom:0px; margin-left:0px; margin-right:0px; -qt-block-indent:0; text-indent:0px;&quot;&gt;Land Productivity&lt;/p&gt;
&lt;p style=&quot;-qt-paragraph-type:empty; margin-top:0px; margin-bottom:0px; margin-left:0px; margin-right:0px; -qt-block-indent:0; text-indent:0px; font-weight:600;&quot;&gt;&lt;br /&gt;&lt;/p&gt;
&lt;p style=&quot; margin-top:0px; margin-bottom:0px; margin-left:0px; margin-right:0px; -qt-block-indent:0; text-indent:0px;&quot;&gt;The land productivity algorithm is used to calculate land degradation using land productivity factor.&lt;/p&gt;&lt;/body&gt;&lt;/html&gt;</string>
      </property>
      <property name="openExternalLinks">
       <bool>true</bool>
      </property>
      <property name="openLinks">
       <bool>false</bool>
      </property>
     </widget>
    </widget>
   </item>
   <item>
    <widget class="QDialogButtonBox" name="button_box">
     <property name="orientation">
      <enum>Qt::Horizontal</enum>
     </property>
     <property name="standardButtons">
      <set>QDialogButtonBox::Cancel|QDialogButtonBox::Help|QDialogButtonBox::Ok</set>
     </property>
    </widget>
   </item>
  </layout>
 </widget>
 <customwidgets>
  <customwidget>
   <class>QgsCollapsibleGroupBox</class>
   <extends>QGroupBox</extends>
   <header>qgis.gui</header>
   <container>1</container>
  </customwidget>
 </customwidgets>
 <resources/>
 <connections>
  <connection>
   <sender>button_box</sender>
   <signal>accepted()</signal>
   <receiver>DlgCalculateProd</receiver>
   <slot>accept()</slot>
   <hints>
    <hint type="sourcelabel">
     <x>545</x>
     <y>790</y>
    </hint>
    <hint type="destinationlabel">
     <x>643</x>
     <y>-13</y>
    </hint>
   </hints>
  </connection>
  <connection>
   <sender>button_box</sender>
   <signal>rejected()</signal>
   <receiver>DlgCalculateProd</receiver>
   <slot>reject()</slot>
   <hints>
    <hint type="sourcelabel">
     <x>622</x>
     <y>793</y>
    </hint>
    <hint type="destinationlabel">
     <x>371</x>
     <y>-14</y>
    </hint>
   </hints>
  </connection>
 </connections>
</ui><|MERGE_RESOLUTION|>--- conflicted
+++ resolved
@@ -179,70 +179,6 @@
         <layout class="QHBoxLayout" name="horizontalLayout">
          <property name="leftMargin">
           <number>5</number>
-<<<<<<< HEAD
-         </property>
-         <property name="rightMargin">
-          <number>9</number>
-         </property>
-         <property name="bottomMargin">
-          <number>4</number>
-         </property>
-         <item>
-          <widget class="QLabel" name="region_la">
-           <property name="toolTip">
-            <string>The current selected region of interest</string>
-           </property>
-           <property name="text">
-            <string/>
-           </property>
-           <property name="wordWrap">
-            <bool>true</bool>
-           </property>
-          </widget>
-         </item>
-         <item>
-          <widget class="QPushButton" name="region_button">
-           <property name="toolTip">
-            <string>&lt;html&gt;&lt;head/&gt;&lt;body&gt;&lt;p&gt;Opens settings dialog in order to change region of interest.&lt;/p&gt;&lt;p&gt;&lt;br/&gt;&lt;/p&gt;&lt;/body&gt;&lt;/html&gt;</string>
-           </property>
-           <property name="text">
-            <string>Change region</string>
-           </property>
-          </widget>
-         </item>
-        </layout>
-       </item>
-       <item>
-        <widget class="QgsCollapsibleGroupBox" name="options_group">
-         <property name="title">
-          <string>Options</string>
-         </property>
-         <property name="collapsed">
-          <bool>true</bool>
-         </property>
-         <layout class="QVBoxLayout" name="verticalLayout_11">
-          <item>
-           <widget class="QLabel" name="execution_name_la">
-            <property name="text">
-             <string>Execution name:</string>
-            </property>
-           </widget>
-          </item>
-          <item>
-           <widget class="QLineEdit" name="execution_name_le"/>
-          </item>
-          <item>
-           <widget class="QLabel" name="task_notes_la">
-            <property name="text">
-             <string>Notes:</string>
-            </property>
-           </widget>
-          </item>
-          <item>
-           <widget class="QTextEdit" name="task_notes">
-            <property name="sizePolicy">
-             <sizepolicy hsizetype="Expanding" vsizetype="Minimum">
-=======
          </property>
          <property name="rightMargin">
           <number>9</number>
@@ -327,42 +263,6 @@
            <widget class="QScrollArea" name="scrollArea">
             <property name="sizePolicy">
              <sizepolicy hsizetype="Preferred" vsizetype="Expanding">
->>>>>>> 69609787
-              <horstretch>0</horstretch>
-              <verstretch>0</verstretch>
-             </sizepolicy>
-            </property>
-<<<<<<< HEAD
-            <property name="minimumSize">
-             <size>
-              <width>0</width>
-              <height>0</height>
-             </size>
-            </property>
-            <property name="maximumSize">
-             <size>
-              <width>16777215</width>
-              <height>100</height>
-             </size>
-            </property>
-           </widget>
-          </item>
-         </layout>
-        </widget>
-       </item>
-       <item>
-        <widget class="QgsCollapsibleGroupBox" name="advance_configurations">
-         <property name="title">
-          <string>Advanced Configuration</string>
-         </property>
-         <property name="collapsed">
-          <bool>true</bool>
-         </property>
-         <layout class="QVBoxLayout" name="verticalLayout_10">
-          <item>
-           <widget class="QScrollArea" name="scrollArea">
-            <property name="sizePolicy">
-             <sizepolicy hsizetype="Preferred" vsizetype="Expanding">
               <horstretch>0</horstretch>
               <verstretch>0</verstretch>
              </sizepolicy>
@@ -370,11 +270,6 @@
             <property name="frameShape">
              <enum>QFrame::NoFrame</enum>
             </property>
-=======
-            <property name="frameShape">
-             <enum>QFrame::NoFrame</enum>
-            </property>
->>>>>>> 69609787
             <property name="frameShadow">
              <enum>QFrame::Plain</enum>
             </property>
@@ -416,7 +311,6 @@
                    </property>
                    <property name="title">
                     <string>Trajectory indicator</string>
-<<<<<<< HEAD
                    </property>
                    <property name="flat">
                     <bool>true</bool>
@@ -445,43 +339,10 @@
                   <widget class="QGroupBox" name="groupBox_traj_period">
                    <property name="title">
                     <string>Period</string>
-=======
->>>>>>> 69609787
                    </property>
                    <property name="flat">
                     <bool>true</bool>
                    </property>
-<<<<<<< HEAD
-=======
-                   <layout class="QVBoxLayout" name="verticalLayout_6">
-                    <item>
-                     <widget class="QComboBox" name="traj_indic">
-                      <property name="sizePolicy">
-                       <sizepolicy hsizetype="Preferred" vsizetype="Preferred">
-                        <horstretch>0</horstretch>
-                        <verstretch>0</verstretch>
-                       </sizepolicy>
-                      </property>
-                      <property name="minimumSize">
-                       <size>
-                        <width>0</width>
-                        <height>40</height>
-                       </size>
-                      </property>
-                     </widget>
-                    </item>
-                   </layout>
-                  </widget>
-                 </item>
-                 <item>
-                  <widget class="QGroupBox" name="groupBox_traj_period">
-                   <property name="title">
-                    <string>Period</string>
-                   </property>
-                   <property name="flat">
-                    <bool>true</bool>
-                   </property>
->>>>>>> 69609787
                    <layout class="QGridLayout" name="gridLayout_5">
                     <item row="1" column="0">
                      <widget class="QDateEdit" name="traj_year_start">
