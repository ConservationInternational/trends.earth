--- conflicted
+++ resolved
@@ -42,279 +42,19 @@
        </sizepolicy>
       </property>
       <property name="frameShape">
-<<<<<<< HEAD
-       <enum>QFrame::StyledPanel</enum>
-=======
        <enum>QFrame::NoFrame</enum>
->>>>>>> 782ba898
       </property>
       <property name="frameShadow">
        <enum>QFrame::Raised</enum>
       </property>
-<<<<<<< HEAD
-      <layout class="QVBoxLayout" name="verticalLayout_3">
-       <property name="leftMargin">
-        <number>9</number>
-=======
       <layout class="QVBoxLayout" name="verticalLayout_10">
        <property name="leftMargin">
         <number>0</number>
->>>>>>> 782ba898
        </property>
        <property name="topMargin">
         <number>0</number>
        </property>
        <property name="rightMargin">
-<<<<<<< HEAD
-        <number>9</number>
-       </property>
-       <property name="bottomMargin">
-        <number>4</number>
-       </property>
-       <item>
-        <widget class="QFrame" name="setup_frame">
-         <property name="frameShape">
-          <enum>QFrame::NoFrame</enum>
-         </property>
-         <property name="frameShadow">
-          <enum>QFrame::Raised</enum>
-         </property>
-         <layout class="QVBoxLayout" name="verticalLayout_5">
-          <item>
-           <widget class="QGroupBox" name="groupBox_lpd_mode">
-            <property name="sizePolicy">
-             <sizepolicy hsizetype="Preferred" vsizetype="Preferred">
-              <horstretch>0</horstretch>
-              <verstretch>0</verstretch>
-             </sizepolicy>
-            </property>
-            <property name="title">
-             <string>Indicators to calculate</string>
-            </property>
-            <layout class="QGridLayout" name="gridLayout_6">
-             <item row="1" column="0">
-              <widget class="QRadioButton" name="mode_lpd_jrc">
-               <property name="sizePolicy">
-                <sizepolicy hsizetype="Fixed" vsizetype="Fixed">
-                 <horstretch>0</horstretch>
-                 <verstretch>0</verstretch>
-                </sizepolicy>
-               </property>
-               <property name="text">
-                <string/>
-               </property>
-               <property name="checked">
-                <bool>false</bool>
-               </property>
-              </widget>
-             </item>
-             <item row="1" column="1">
-              <widget class="QLabel" name="label">
-               <property name="sizePolicy">
-                <sizepolicy hsizetype="Preferred" vsizetype="Preferred">
-                 <horstretch>0</horstretch>
-                 <verstretch>0</verstretch>
-                </sizepolicy>
-               </property>
-               <property name="text">
-                <string>UNCCD default data (Land Productivity Dynamics (LPD) from Joint Research Commission)</string>
-               </property>
-               <property name="wordWrap">
-                <bool>true</bool>
-               </property>
-              </widget>
-             </item>
-             <item row="0" column="0" colspan="2">
-              <widget class="QRadioButton" name="mode_te_prod">
-               <property name="sizePolicy">
-                <sizepolicy hsizetype="Preferred" vsizetype="Preferred">
-                 <horstretch>0</horstretch>
-                 <verstretch>0</verstretch>
-                </sizepolicy>
-               </property>
-               <property name="text">
-                <string>Trends.Earth land productivity</string>
-               </property>
-               <property name="checked">
-                <bool>true</bool>
-               </property>
-              </widget>
-             </item>
-            </layout>
-           </widget>
-          </item>
-          <item>
-           <widget class="QGroupBox" name="groupBox_ndvi_dataset">
-            <property name="sizePolicy">
-             <sizepolicy hsizetype="Preferred" vsizetype="Preferred">
-              <horstretch>0</horstretch>
-              <verstretch>0</verstretch>
-             </sizepolicy>
-            </property>
-            <property name="maximumSize">
-             <size>
-              <width>16777215</width>
-              <height>16777215</height>
-             </size>
-            </property>
-            <property name="title">
-             <string>NDVI dataset</string>
-            </property>
-            <property name="flat">
-             <bool>true</bool>
-            </property>
-            <layout class="QVBoxLayout" name="verticalLayout_4">
-             <item>
-              <widget class="QComboBox" name="dataset_ndvi">
-               <property name="sizePolicy">
-                <sizepolicy hsizetype="Preferred" vsizetype="Preferred">
-                 <horstretch>0</horstretch>
-                 <verstretch>0</verstretch>
-                </sizepolicy>
-               </property>
-               <property name="minimumSize">
-                <size>
-                 <width>0</width>
-                 <height>40</height>
-                </size>
-               </property>
-              </widget>
-             </item>
-            </layout>
-           </widget>
-          </item>
-         </layout>
-        </widget>
-       </item>
-       <item>
-        <layout class="QHBoxLayout" name="horizontalLayout">
-         <property name="leftMargin">
-          <number>5</number>
-         </property>
-         <property name="rightMargin">
-          <number>9</number>
-         </property>
-         <property name="bottomMargin">
-          <number>4</number>
-         </property>
-         <item>
-          <widget class="QLabel" name="region_la">
-           <property name="toolTip">
-            <string>The current selected region of interest</string>
-           </property>
-           <property name="text">
-            <string/>
-           </property>
-           <property name="wordWrap">
-            <bool>true</bool>
-           </property>
-          </widget>
-         </item>
-         <item>
-          <widget class="QPushButton" name="region_button">
-           <property name="toolTip">
-            <string>&lt;html&gt;&lt;head/&gt;&lt;body&gt;&lt;p&gt;Opens settings dialog in order to change region of interest.&lt;/p&gt;&lt;p&gt;&lt;br/&gt;&lt;/p&gt;&lt;/body&gt;&lt;/html&gt;</string>
-           </property>
-           <property name="text">
-            <string>Change region</string>
-           </property>
-          </widget>
-         </item>
-        </layout>
-       </item>
-       <item>
-        <widget class="QLabel" name="execution_name_la">
-         <property name="text">
-          <string>Execution name:</string>
-         </property>
-        </widget>
-       </item>
-       <item>
-        <widget class="QLineEdit" name="execution_name_le"/>
-       </item>
-       <item>
-        <widget class="QLabel" name="task_notes_la">
-         <property name="text">
-          <string>Notes:</string>
-         </property>
-        </widget>
-       </item>
-       <item>
-        <widget class="QTextEdit" name="task_notes">
-         <property name="sizePolicy">
-          <sizepolicy hsizetype="Expanding" vsizetype="Minimum">
-           <horstretch>0</horstretch>
-           <verstretch>0</verstretch>
-          </sizepolicy>
-         </property>
-         <property name="minimumSize">
-          <size>
-           <width>0</width>
-           <height>0</height>
-          </size>
-         </property>
-         <property name="maximumSize">
-          <size>
-           <width>16777215</width>
-           <height>100</height>
-          </size>
-         </property>
-        </widget>
-       </item>
-       <item>
-        <widget class="QgsCollapsibleGroupBox" name="advance_configurations">
-         <property name="title">
-          <string>Advanced Configuration</string>
-         </property>
-         <property name="collapsed">
-          <bool>false</bool>
-         </property>
-         <layout class="QVBoxLayout" name="verticalLayout_10">
-          <item>
-           <widget class="QScrollArea" name="scrollArea">
-            <property name="sizePolicy">
-             <sizepolicy hsizetype="Preferred" vsizetype="Expanding">
-              <horstretch>0</horstretch>
-              <verstretch>0</verstretch>
-             </sizepolicy>
-            </property>
-            <property name="frameShape">
-             <enum>QFrame::NoFrame</enum>
-            </property>
-            <property name="frameShadow">
-             <enum>QFrame::Plain</enum>
-            </property>
-            <property name="horizontalScrollBarPolicy">
-             <enum>Qt::ScrollBarAlwaysOff</enum>
-            </property>
-            <property name="widgetResizable">
-             <bool>true</bool>
-            </property>
-            <widget class="QWidget" name="scrollAreaWidgetContents">
-             <property name="geometry">
-              <rect>
-               <x>0</x>
-               <y>0</y>
-               <width>669</width>
-               <height>738</height>
-              </rect>
-             </property>
-             <layout class="QVBoxLayout" name="verticalLayout_9">
-              <item>
-               <widget class="QGroupBox" name="groupBox_traj">
-                <property name="title">
-                 <string>Trajectory (related to rate of change of  productivity over time)</string>
-                </property>
-                <property name="checkable">
-                 <bool>true</bool>
-                </property>
-                <property name="checked">
-                 <bool>true</bool>
-                </property>
-                <layout class="QVBoxLayout" name="verticalLayout_2">
-                 <item>
-                  <widget class="QGroupBox" name="groupBox_4">
-=======
         <number>0</number>
        </property>
        <property name="bottomMargin">
@@ -361,309 +101,38 @@
                 <layout class="QGridLayout" name="gridLayout_6">
                  <item row="1" column="0">
                   <widget class="QRadioButton" name="mode_lpd_jrc">
->>>>>>> 782ba898
                    <property name="sizePolicy">
                     <sizepolicy hsizetype="Fixed" vsizetype="Fixed">
                      <horstretch>0</horstretch>
                      <verstretch>0</verstretch>
                     </sizepolicy>
                    </property>
-<<<<<<< HEAD
-                   <property name="title">
-                    <string>Trajectory indicator</string>
-=======
                    <property name="text">
                     <string/>
                    </property>
                    <property name="checked">
                     <bool>false</bool>
->>>>>>> 782ba898
-                   </property>
-                   <property name="flat">
-                    <bool>true</bool>
-                   </property>
-                   <layout class="QVBoxLayout" name="verticalLayout_6">
-                    <item>
-                     <widget class="QComboBox" name="traj_indic">
-                      <property name="sizePolicy">
-                       <sizepolicy hsizetype="Preferred" vsizetype="Preferred">
-                        <horstretch>0</horstretch>
-                        <verstretch>0</verstretch>
-                       </sizepolicy>
-                      </property>
-                      <property name="minimumSize">
-                       <size>
-                        <width>0</width>
-                        <height>40</height>
-                       </size>
-                      </property>
-                     </widget>
-                    </item>
-                   </layout>
-                  </widget>
-                 </item>
-                 <item>
-                  <widget class="QGroupBox" name="groupBox_traj_period">
-                   <property name="title">
-                    <string>Period</string>
-                   </property>
-                   <property name="flat">
-                    <bool>true</bool>
-                   </property>
-                   <layout class="QGridLayout" name="gridLayout_5">
-                    <item row="1" column="0">
-                     <widget class="QDateEdit" name="traj_year_start">
-                      <property name="sizePolicy">
-                       <sizepolicy hsizetype="Fixed" vsizetype="Fixed">
-                        <horstretch>0</horstretch>
-                        <verstretch>0</verstretch>
-                       </sizepolicy>
-                      </property>
-                      <property name="minimumSize">
-                       <size>
-                        <width>0</width>
-                        <height>40</height>
-                       </size>
-                      </property>
-                      <property name="maximumSize">
-                       <size>
-                        <width>120</width>
-                        <height>35</height>
-                       </size>
-                      </property>
-                      <property name="maximumDate">
-                       <date>
-                        <year>2030</year>
-                        <month>12</month>
-                        <day>31</day>
-                       </date>
-                      </property>
-                      <property name="minimumDate">
-                       <date>
-                        <year>1980</year>
-                        <month>1</month>
-                        <day>1</day>
-                       </date>
-                      </property>
-                      <property name="displayFormat">
-                       <string notr="true">yyyy</string>
-                      </property>
-                      <property name="date">
-                       <date>
-                        <year>2001</year>
-                        <month>1</month>
-                        <day>1</day>
-                       </date>
-                      </property>
-                     </widget>
-                    </item>
-                    <item row="0" column="0">
-                     <widget class="QLabel" name="label_7">
-                      <property name="font">
-                       <font>
-                        <weight>50</weight>
-                        <bold>false</bold>
-                       </font>
-                      </property>
-                      <property name="text">
-                       <string>Starting year:</string>
-                      </property>
-                     </widget>
-                    </item>
-                    <item row="0" column="1">
-                     <widget class="QLabel" name="label_6">
-                      <property name="font">
-                       <font>
-                        <weight>50</weight>
-                        <bold>false</bold>
-                       </font>
-                      </property>
-                      <property name="text">
-                       <string>Ending year:</string>
-                      </property>
-                     </widget>
-                    </item>
-                    <item row="1" column="1">
-                     <widget class="QDateEdit" name="traj_year_end">
-                      <property name="sizePolicy">
-                       <sizepolicy hsizetype="Fixed" vsizetype="Fixed">
-                        <horstretch>0</horstretch>
-                        <verstretch>0</verstretch>
-                       </sizepolicy>
-                      </property>
-                      <property name="minimumSize">
-                       <size>
-                        <width>0</width>
-                        <height>40</height>
-                       </size>
-                      </property>
-                      <property name="maximumSize">
-                       <size>
-                        <width>120</width>
-                        <height>35</height>
-                       </size>
-                      </property>
-                      <property name="maximumDateTime">
-                       <datetime>
-                        <hour>23</hour>
-                        <minute>59</minute>
-                        <second>59</second>
-                        <year>2030</year>
-                        <month>12</month>
-                        <day>31</day>
-                       </datetime>
-                      </property>
-                      <property name="minimumDate">
-                       <date>
-                        <year>1980</year>
-                        <month>1</month>
-                        <day>1</day>
-                       </date>
-                      </property>
-                      <property name="displayFormat">
-                       <string notr="true">yyyy</string>
-                      </property>
-                      <property name="date">
-                       <date>
-                        <year>2015</year>
-                        <month>12</month>
-                        <day>31</day>
-                       </date>
-                      </property>
-                     </widget>
-                    </item>
-                   </layout>
-                  </widget>
-                 </item>
-                 <item>
-                  <widget class="QGroupBox" name="groupBox_traj_climate">
-                   <property name="title">
-                    <string>Climate dataset</string>
-                   </property>
-                   <property name="flat">
-                    <bool>true</bool>
-                   </property>
-                   <layout class="QVBoxLayout" name="verticalLayout_8">
-                    <item>
-                     <widget class="QComboBox" name="traj_climate">
-                      <property name="sizePolicy">
-                       <sizepolicy hsizetype="Preferred" vsizetype="Preferred">
-                        <horstretch>0</horstretch>
-                        <verstretch>0</verstretch>
-                       </sizepolicy>
-                      </property>
-                      <property name="minimumSize">
-                       <size>
-                        <width>0</width>
-                        <height>40</height>
-                       </size>
-                      </property>
-                     </widget>
-                    </item>
-                   </layout>
-                  </widget>
-                 </item>
-<<<<<<< HEAD
-                </layout>
-               </widget>
-              </item>
-              <item>
-               <widget class="QGroupBox" name="groupBox_perf">
-                <property name="title">
-                 <string>Performance (a measure of how productivity in an area compares to that of similar areas)</string>
-                </property>
-                <property name="checkable">
-                 <bool>true</bool>
-                </property>
-                <layout class="QGridLayout" name="gridLayout_8">
-                 <item row="1" column="0">
-                  <widget class="QDateEdit" name="perf_year_start">
-=======
+                   </property>
+                  </widget>
+                 </item>
                  <item row="1" column="1">
                   <widget class="QLabel" name="label">
->>>>>>> 782ba898
                    <property name="sizePolicy">
                     <sizepolicy hsizetype="Preferred" vsizetype="Preferred">
                      <horstretch>0</horstretch>
                      <verstretch>0</verstretch>
                     </sizepolicy>
                    </property>
-<<<<<<< HEAD
-                   <property name="minimumSize">
-                    <size>
-                     <width>0</width>
-                     <height>40</height>
-                    </size>
-                   </property>
-                   <property name="maximumSize">
-                    <size>
-                     <width>120</width>
-                     <height>35</height>
-                    </size>
-                   </property>
-                   <property name="maximumDate">
-                    <date>
-                     <year>2030</year>
-                     <month>12</month>
-                     <day>31</day>
-                    </date>
-                   </property>
-                   <property name="minimumDate">
-                    <date>
-                     <year>1980</year>
-                     <month>1</month>
-                     <day>1</day>
-                    </date>
-                   </property>
-                   <property name="displayFormat">
-                    <string notr="true">yyyy</string>
-                   </property>
-                   <property name="date">
-                    <date>
-                     <year>2001</year>
-                     <month>1</month>
-                     <day>1</day>
-                    </date>
-                   </property>
-                  </widget>
-                 </item>
-                 <item row="0" column="0">
-                  <widget class="QLabel" name="label_10">
-                   <property name="font">
-                    <font>
-                     <weight>50</weight>
-                     <bold>false</bold>
-                    </font>
-                   </property>
-                   <property name="text">
-                    <string>Starting year:</string>
-                   </property>
-                  </widget>
-                 </item>
-                 <item row="0" column="1">
-                  <widget class="QLabel" name="label_14">
-                   <property name="font">
-                    <font>
-                     <weight>50</weight>
-                     <bold>false</bold>
-                    </font>
-=======
                    <property name="text">
                     <string>UNCCD default data (Land Productivity Dynamics (LPD) from Joint Research Commission)</string>
->>>>>>> 782ba898
                    </property>
                    <property name="wordWrap">
                     <bool>true</bool>
                    </property>
                   </widget>
                  </item>
-<<<<<<< HEAD
-                 <item row="1" column="1">
-                  <widget class="QDateEdit" name="perf_year_end">
-=======
                  <item row="0" column="0" colspan="2">
                   <widget class="QRadioButton" name="mode_te_prod">
->>>>>>> 782ba898
                    <property name="sizePolicy">
                     <sizepolicy hsizetype="Preferred" vsizetype="Preferred">
                      <horstretch>0</horstretch>
@@ -682,11 +151,6 @@
                </widget>
               </item>
               <item>
-<<<<<<< HEAD
-               <widget class="QGroupBox" name="groupBox_state">
-                <property name="title">
-                 <string>State (compares current productivity in an area to past productivity in the same area)</string>
-=======
                <widget class="QGroupBox" name="groupBox_ndvi_dataset">
                 <property name="sizePolicy">
                  <sizepolicy hsizetype="Preferred" vsizetype="Preferred">
@@ -702,18 +166,10 @@
                 </property>
                 <property name="title">
                  <string>NDVI dataset</string>
->>>>>>> 782ba898
-                </property>
-                <property name="checkable">
+                </property>
+                <property name="flat">
                  <bool>true</bool>
                 </property>
-<<<<<<< HEAD
-                <layout class="QVBoxLayout" name="verticalLayout_7">
-                 <item>
-                  <widget class="QGroupBox" name="groupBox_state_baseline">
-                   <property name="title">
-                    <string>Initial period</string>
-=======
                 <layout class="QVBoxLayout" name="verticalLayout_4">
                  <item>
                   <widget class="QComboBox" name="dataset_ndvi">
@@ -722,141 +178,15 @@
                      <horstretch>0</horstretch>
                      <verstretch>0</verstretch>
                     </sizepolicy>
->>>>>>> 782ba898
-                   </property>
-                   <property name="flat">
-                    <bool>true</bool>
-                   </property>
-                   <layout class="QGridLayout" name="gridLayout_3">
-                    <item row="1" column="0">
-                     <widget class="QDateEdit" name="state_year_bl_start">
-                      <property name="sizePolicy">
-                       <sizepolicy hsizetype="Fixed" vsizetype="Fixed">
-                        <horstretch>0</horstretch>
-                        <verstretch>0</verstretch>
-                       </sizepolicy>
-                      </property>
-                      <property name="minimumSize">
-                       <size>
-                        <width>0</width>
-                        <height>40</height>
-                       </size>
-                      </property>
-                      <property name="maximumSize">
-                       <size>
-                        <width>120</width>
-                        <height>35</height>
-                       </size>
-                      </property>
-                      <property name="maximumDate">
-                       <date>
-                        <year>2030</year>
-                        <month>12</month>
-                        <day>31</day>
-                       </date>
-                      </property>
-                      <property name="minimumDate">
-                       <date>
-                        <year>1980</year>
-                        <month>1</month>
-                        <day>1</day>
-                       </date>
-                      </property>
-                      <property name="displayFormat">
-                       <string notr="true">yyyy</string>
-                      </property>
-                      <property name="date">
-                       <date>
-                        <year>2001</year>
-                        <month>1</month>
-                        <day>1</day>
-                       </date>
-                      </property>
-                     </widget>
-                    </item>
-                    <item row="0" column="0">
-                     <widget class="QLabel" name="label_8">
-                      <property name="font">
-                       <font>
-                        <weight>50</weight>
-                        <bold>false</bold>
-                       </font>
-                      </property>
-                      <property name="text">
-                       <string>Starting year:</string>
-                      </property>
-                     </widget>
-                    </item>
-                    <item row="1" column="1">
-                     <widget class="QDateEdit" name="state_year_bl_end">
-                      <property name="sizePolicy">
-                       <sizepolicy hsizetype="Fixed" vsizetype="Fixed">
-                        <horstretch>0</horstretch>
-                        <verstretch>0</verstretch>
-                       </sizepolicy>
-                      </property>
-                      <property name="minimumSize">
-                       <size>
-                        <width>0</width>
-                        <height>40</height>
-                       </size>
-                      </property>
-                      <property name="maximumSize">
-                       <size>
-                        <width>120</width>
-                        <height>35</height>
-                       </size>
-                      </property>
-                      <property name="maximumDateTime">
-                       <datetime>
-                        <hour>23</hour>
-                        <minute>59</minute>
-                        <second>59</second>
-                        <year>2030</year>
-                        <month>12</month>
-                        <day>31</day>
-                       </datetime>
-                      </property>
-                      <property name="minimumDateTime">
-                       <datetime>
-                        <hour>0</hour>
-                        <minute>0</minute>
-                        <second>0</second>
-                        <year>1980</year>
-                        <month>1</month>
-                        <day>1</day>
-                       </datetime>
-                      </property>
-                      <property name="displayFormat">
-                       <string notr="true">yyyy</string>
-                      </property>
-                      <property name="date">
-                       <date>
-                        <year>2012</year>
-                        <month>12</month>
-                        <day>31</day>
-                       </date>
-                      </property>
-                     </widget>
-                    </item>
-                    <item row="0" column="1">
-                     <widget class="QLabel" name="label_12">
-                      <property name="font">
-                       <font>
-                        <weight>50</weight>
-                        <bold>false</bold>
-                       </font>
-                      </property>
-                      <property name="text">
-                       <string>Ending year:</string>
-                      </property>
-                     </widget>
-                    </item>
-                   </layout>
-                  </widget>
-                 </item>
-<<<<<<< HEAD
-=======
+                   </property>
+                   <property name="minimumSize">
+                    <size>
+                     <width>0</width>
+                     <height>40</height>
+                    </size>
+                   </property>
+                  </widget>
+                 </item>
                 </layout>
                </widget>
               </item>
@@ -1435,7 +765,6 @@
                    </layout>
                   </widget>
                  </item>
->>>>>>> 782ba898
                  <item>
                   <widget class="QGroupBox" name="groupBox_state_comparison">
                    <property name="title">
@@ -1607,11 +936,6 @@
               </item>
              </layout>
             </widget>
-<<<<<<< HEAD
-           </widget>
-          </item>
-         </layout>
-=======
            </item>
            <item>
             <spacer name="verticalSpacer">
@@ -1628,21 +952,7 @@
            </item>
           </layout>
          </widget>
->>>>>>> 782ba898
         </widget>
-       </item>
-       <item>
-        <spacer name="verticalSpacer">
-         <property name="orientation">
-          <enum>Qt::Vertical</enum>
-         </property>
-         <property name="sizeHint" stdset="0">
-          <size>
-           <width>20</width>
-           <height>40</height>
-          </size>
-         </property>
-        </spacer>
        </item>
       </layout>
      </widget>
