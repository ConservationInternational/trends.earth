<?xml version="1.0" encoding="UTF-8"?>
<ui version="4.0">
 <class>DlgCalculateTCData</class>
 <widget class="QDialog" name="DlgCalculateTCData">
  <property name="geometry">
   <rect>
    <x>0</x>
    <y>0</y>
<<<<<<< HEAD
    <width>877</width>
    <height>761</height>
=======
    <width>996</width>
    <height>789</height>
>>>>>>> 782ba898
   </rect>
  </property>
  <property name="sizePolicy">
   <sizepolicy hsizetype="Fixed" vsizetype="Fixed">
    <horstretch>0</horstretch>
    <verstretch>0</verstretch>
   </sizepolicy>
  </property>
  <property name="windowTitle">
   <string>Carbon Change | Total Carbon</string>
  </property>
  <layout class="QVBoxLayout" name="verticalLayout">
   <item>
    <widget class="QSplitter" name="splitter">
     <property name="orientation">
      <enum>Qt::Horizontal</enum>
     </property>
     <property name="handleWidth">
      <number>16</number>
     </property>
     <widget class="QFrame" name="configurations">
      <property name="sizePolicy">
       <sizepolicy hsizetype="Expanding" vsizetype="Expanding">
        <horstretch>2</horstretch>
        <verstretch>0</verstretch>
       </sizepolicy>
      </property>
      <property name="frameShape">
<<<<<<< HEAD
       <enum>QFrame::StyledPanel</enum>
=======
       <enum>QFrame::NoFrame</enum>
>>>>>>> 782ba898
      </property>
      <property name="frameShadow">
       <enum>QFrame::Raised</enum>
      </property>
      <layout class="QVBoxLayout" name="verticalLayout_3">
       <property name="leftMargin">
<<<<<<< HEAD
        <number>9</number>
=======
        <number>0</number>
>>>>>>> 782ba898
       </property>
       <property name="topMargin">
        <number>0</number>
       </property>
       <property name="rightMargin">
<<<<<<< HEAD
        <number>9</number>
       </property>
       <property name="bottomMargin">
        <number>4</number>
       </property>
       <item>
        <widget class="QFrame" name="setup_frame">
         <property name="frameShape">
          <enum>QFrame::NoFrame</enum>
         </property>
         <property name="frameShadow">
          <enum>QFrame::Raised</enum>
         </property>
         <layout class="QVBoxLayout" name="verticalLayout_4">
          <item>
           <widget class="QGroupBox" name="groupBox_hansen_period">
            <property name="title">
             <string>Period</string>
            </property>
            <layout class="QGridLayout" name="gridLayout_9">
             <item row="2" column="1">
              <widget class="QDateEdit" name="hansen_tg_year">
               <property name="sizePolicy">
                <sizepolicy hsizetype="Minimum" vsizetype="Minimum">
                 <horstretch>0</horstretch>
                 <verstretch>0</verstretch>
                </sizepolicy>
               </property>
               <property name="minimumSize">
                <size>
                 <width>0</width>
                 <height>30</height>
                </size>
               </property>
               <property name="maximumSize">
                <size>
                 <width>120</width>
                 <height>35</height>
                </size>
               </property>
               <property name="minimumDateTime">
                <datetime>
                 <hour>0</hour>
                 <minute>0</minute>
                 <second>0</second>
                 <year>1992</year>
                 <month>1</month>
                 <day>1</day>
                </datetime>
               </property>
               <property name="maximumDate">
                <date>
                 <year>2030</year>
                 <month>12</month>
                 <day>31</day>
                </date>
               </property>
               <property name="minimumDate">
                <date>
                 <year>1992</year>
                 <month>1</month>
                 <day>1</day>
                </date>
               </property>
               <property name="displayFormat">
                <string notr="true">yyyy</string>
               </property>
               <property name="date">
                <date>
                 <year>2015</year>
                 <month>1</month>
                 <day>1</day>
                </date>
               </property>
              </widget>
             </item>
             <item row="1" column="0">
              <widget class="QLabel" name="label_11">
               <property name="minimumSize">
                <size>
                 <width>0</width>
                 <height>30</height>
                </size>
               </property>
               <property name="font">
                <font>
                 <weight>50</weight>
                 <bold>false</bold>
                </font>
               </property>
               <property name="text">
                <string>Initial year:</string>
               </property>
              </widget>
             </item>
             <item row="1" column="1">
              <widget class="QLabel" name="label_4">
               <property name="minimumSize">
                <size>
                 <width>0</width>
                 <height>30</height>
                </size>
               </property>
               <property name="text">
                <string>Target year:</string>
               </property>
              </widget>
             </item>
             <item row="2" column="0">
              <widget class="QDateEdit" name="hansen_bl_year">
               <property name="sizePolicy">
                <sizepolicy hsizetype="Minimum" vsizetype="Minimum">
                 <horstretch>0</horstretch>
                 <verstretch>0</verstretch>
                </sizepolicy>
               </property>
               <property name="minimumSize">
                <size>
                 <width>0</width>
                 <height>30</height>
                </size>
               </property>
               <property name="maximumSize">
                <size>
                 <width>120</width>
                 <height>35</height>
                </size>
               </property>
               <property name="maximumDate">
                <date>
                 <year>2015</year>
                 <month>12</month>
                 <day>31</day>
                </date>
               </property>
               <property name="minimumDate">
                <date>
                 <year>1992</year>
                 <month>1</month>
                 <day>1</day>
                </date>
               </property>
               <property name="displayFormat">
                <string notr="true">yyyy</string>
               </property>
               <property name="date">
                <date>
                 <year>2001</year>
                 <month>1</month>
                 <day>1</day>
                </date>
               </property>
              </widget>
             </item>
             <item row="0" column="0">
              <widget class="QRadioButton" name="use_hansen">
               <property name="text">
                <string>Hansen et. al. Global Forest Change product (30 m resolution)</string>
               </property>
               <property name="checked">
                <bool>true</bool>
               </property>
              </widget>
             </item>
            </layout>
           </widget>
          </item>
          <item>
           <widget class="QGroupBox" name="groupBox_hansen_threshold">
            <property name="title">
             <string>Percent tree cover considered forest</string>
            </property>
            <layout class="QGridLayout" name="gridLayout_3">
             <item row="0" column="0">
              <widget class="QSpinBox" name="hansen_fc_threshold">
               <property name="sizePolicy">
                <sizepolicy hsizetype="Fixed" vsizetype="Minimum">
                 <horstretch>0</horstretch>
                 <verstretch>0</verstretch>
                </sizepolicy>
               </property>
               <property name="minimumSize">
                <size>
                 <width>30</width>
                 <height>30</height>
                </size>
               </property>
               <property name="maximumSize">
                <size>
                 <width>16777215</width>
                 <height>16777215</height>
                </size>
               </property>
               <property name="specialValueText">
                <string/>
               </property>
               <property name="suffix">
                <string>%</string>
               </property>
               <property name="minimum">
                <number>0</number>
               </property>
               <property name="maximum">
                <number>100</number>
               </property>
               <property name="value">
                <number>9</number>
               </property>
              </widget>
             </item>
            </layout>
           </widget>
          </item>
          <item>
           <widget class="QRadioButton" name="use_custom">
            <property name="text">
             <string>Custom tree cover dataset</string>
            </property>
           </widget>
          </item>
          <item>
           <widget class="QGroupBox" name="groupBox_custom_bl">
            <property name="enabled">
             <bool>true</bool>
            </property>
            <property name="title">
             <string>Initial layer (initial year)</string>
            </property>
            <layout class="QGridLayout" name="gridLayout_5">
             <item row="0" column="1">
              <widget class="WidgetDataIOSelectTELayerImport" name="use_custom_initial">
               <property name="enabled">
                <bool>true</bool>
               </property>
               <property name="sizePolicy">
                <sizepolicy hsizetype="Preferred" vsizetype="Minimum">
                 <horstretch>0</horstretch>
                 <verstretch>0</verstretch>
                </sizepolicy>
               </property>
               <property name="minimumSize">
                <size>
                 <width>0</width>
                 <height>30</height>
                </size>
               </property>
               <property name="layer_type" stdset="0">
                <string notr="true">Land cover (7 class)</string>
               </property>
              </widget>
             </item>
            </layout>
           </widget>
          </item>
          <item>
           <widget class="QGroupBox" name="groupBox_custom_tg">
            <property name="enabled">
             <bool>true</bool>
            </property>
            <property name="title">
             <string>Final layer (target year)</string>
            </property>
            <layout class="QGridLayout" name="gridLayout_7">
             <item row="0" column="1">
              <widget class="WidgetDataIOSelectTELayerImport" name="use_custom_final">
               <property name="enabled">
                <bool>true</bool>
               </property>
               <property name="sizePolicy">
                <sizepolicy hsizetype="Preferred" vsizetype="Minimum">
                 <horstretch>0</horstretch>
                 <verstretch>0</verstretch>
                </sizepolicy>
               </property>
               <property name="minimumSize">
                <size>
                 <width>0</width>
                 <height>30</height>
                </size>
               </property>
               <property name="layer_type" stdset="0">
                <string notr="true">Land cover (7 class)</string>
               </property>
              </widget>
             </item>
            </layout>
           </widget>
          </item>
         </layout>
        </widget>
       </item>
       <item>
        <layout class="QHBoxLayout" name="horizontalLayout">
         <property name="leftMargin">
          <number>5</number>
         </property>
         <property name="rightMargin">
          <number>9</number>
         </property>
         <property name="bottomMargin">
          <number>4</number>
         </property>
         <item>
          <widget class="QLabel" name="region_la">
           <property name="toolTip">
            <string>The current selected region of interest</string>
           </property>
           <property name="text">
            <string/>
           </property>
           <property name="wordWrap">
            <bool>true</bool>
           </property>
          </widget>
         </item>
         <item>
          <widget class="QPushButton" name="region_button">
           <property name="toolTip">
            <string>&lt;html&gt;&lt;head/&gt;&lt;body&gt;&lt;p&gt;Opens settings dialog in order to change region of interest.&lt;/p&gt;&lt;p&gt;&lt;br/&gt;&lt;/p&gt;&lt;/body&gt;&lt;/html&gt;</string>
           </property>
           <property name="text">
            <string>Change region</string>
           </property>
          </widget>
         </item>
        </layout>
       </item>
       <item>
        <widget class="QLabel" name="execution_name_la">
         <property name="text">
          <string>Execution name:</string>
         </property>
        </widget>
       </item>
       <item>
        <widget class="QLineEdit" name="execution_name_le"/>
       </item>
       <item>
        <widget class="QLabel" name="task_notes_la">
         <property name="text">
          <string>Notes:</string>
         </property>
        </widget>
       </item>
       <item>
        <widget class="QTextEdit" name="task_notes">
         <property name="sizePolicy">
          <sizepolicy hsizetype="Expanding" vsizetype="Minimum">
           <horstretch>0</horstretch>
           <verstretch>0</verstretch>
          </sizepolicy>
         </property>
         <property name="minimumSize">
          <size>
           <width>0</width>
           <height>0</height>
          </size>
         </property>
         <property name="maximumSize">
          <size>
           <width>16777215</width>
           <height>100</height>
          </size>
         </property>
        </widget>
       </item>
       <item>
        <widget class="QgsCollapsibleGroupBox" name="method_box">
         <property name="title">
          <string>Advance Configurations</string>
         </property>
         <property name="collapsed">
          <bool>true</bool>
         </property>
         <widget class="QGroupBox" name="groupBox">
          <property name="geometry">
           <rect>
            <x>9</x>
            <y>9</y>
            <width>366</width>
            <height>175</height>
           </rect>
          </property>
          <property name="title">
           <string>Aboveground biomass dataset</string>
          </property>
          <layout class="QVBoxLayout" name="verticalLayout_5">
           <item>
            <widget class="QRadioButton" name="radioButton_carbon_woods_hole">
             <property name="text">
              <string>Woods Hole Research Center (30 m resolution)</string>
             </property>
             <property name="checked">
              <bool>true</bool>
             </property>
            </widget>
           </item>
           <item>
            <widget class="QRadioButton" name="radioButton_carbon_geocarbon">
             <property name="minimumSize">
              <size>
               <width>0</width>
               <height>30</height>
              </size>
             </property>
             <property name="text">
              <string>GEOCARBON (1 km resolution, global)</string>
             </property>
             <property name="checked">
              <bool>false</bool>
             </property>
            </widget>
           </item>
           <item>
            <widget class="QRadioButton" name="radioButton_carbon_custom">
             <property name="minimumSize">
              <size>
               <width>0</width>
               <height>30</height>
              </size>
             </property>
             <property name="text">
              <string>Custom dataset - COMING SOON!</string>
             </property>
            </widget>
           </item>
           <item>
            <widget class="WidgetDataIOSelectTELayerExisting" name="combo_layer_traj">
             <property name="enabled">
              <bool>false</bool>
             </property>
             <property name="sizePolicy">
              <sizepolicy hsizetype="Expanding" vsizetype="Minimum">
               <horstretch>0</horstretch>
               <verstretch>0</verstretch>
              </sizepolicy>
             </property>
             <property name="minimumSize">
              <size>
               <width>0</width>
               <height>30</height>
              </size>
             </property>
             <property name="layer_type" stdset="0">
              <string notr="true">Productivity trajectory (significance)</string>
             </property>
            </widget>
           </item>
          </layout>
         </widget>
         <widget class="QGroupBox" name="groupBox_2">
          <property name="geometry">
           <rect>
            <x>9</x>
            <y>190</y>
            <width>177</width>
            <height>96</height>
           </rect>
          </property>
          <property name="title">
           <string>Method for calculation of root to shoot ratio</string>
          </property>
          <layout class="QVBoxLayout" name="verticalLayout_2">
           <item>
            <widget class="QRadioButton" name="radioButton_rootshoot_mokany">
             <property name="text">
              <string>Mokany et al. 2006</string>
             </property>
             <property name="checked">
              <bool>true</bool>
             </property>
            </widget>
           </item>
           <item>
            <widget class="QRadioButton" name="radioButton_rootshoot_ipcc">
             <property name="enabled">
              <bool>true</bool>
             </property>
             <property name="text">
              <string>IPCC</string>
             </property>
             <property name="checked">
              <bool>false</bool>
             </property>
            </widget>
           </item>
          </layout>
         </widget>
        </widget>
       </item>
       <item>
        <spacer name="verticalSpacer">
         <property name="orientation">
          <enum>Qt::Vertical</enum>
         </property>
         <property name="sizeHint" stdset="0">
          <size>
           <width>20</width>
           <height>40</height>
          </size>
         </property>
        </spacer>
       </item>
      </layout>
=======
        <number>0</number>
       </property>
       <property name="bottomMargin">
        <number>0</number>
       </property>
       <item>
        <widget class="QScrollArea" name="scrollArea">
         <property name="widgetResizable">
          <bool>true</bool>
         </property>
         <widget class="QWidget" name="scrollAreaWidgetContents">
          <property name="geometry">
           <rect>
            <x>0</x>
            <y>-258</y>
            <width>690</width>
            <height>996</height>
           </rect>
          </property>
          <layout class="QVBoxLayout" name="verticalLayout_6">
           <item>
            <widget class="QFrame" name="setup_frame">
             <property name="frameShape">
              <enum>QFrame::NoFrame</enum>
             </property>
             <property name="frameShadow">
              <enum>QFrame::Raised</enum>
             </property>
             <layout class="QVBoxLayout" name="verticalLayout_4">
              <item>
               <widget class="QGroupBox" name="groupBox_hansen_period">
                <property name="title">
                 <string>Period</string>
                </property>
                <layout class="QGridLayout" name="gridLayout_9">
                 <item row="2" column="1">
                  <widget class="QDateEdit" name="hansen_tg_year">
                   <property name="sizePolicy">
                    <sizepolicy hsizetype="Minimum" vsizetype="Minimum">
                     <horstretch>0</horstretch>
                     <verstretch>0</verstretch>
                    </sizepolicy>
                   </property>
                   <property name="minimumSize">
                    <size>
                     <width>0</width>
                     <height>30</height>
                    </size>
                   </property>
                   <property name="maximumSize">
                    <size>
                     <width>120</width>
                     <height>35</height>
                    </size>
                   </property>
                   <property name="minimumDateTime">
                    <datetime>
                     <hour>0</hour>
                     <minute>0</minute>
                     <second>0</second>
                     <year>1992</year>
                     <month>1</month>
                     <day>1</day>
                    </datetime>
                   </property>
                   <property name="maximumDate">
                    <date>
                     <year>2030</year>
                     <month>12</month>
                     <day>31</day>
                    </date>
                   </property>
                   <property name="minimumDate">
                    <date>
                     <year>1992</year>
                     <month>1</month>
                     <day>1</day>
                    </date>
                   </property>
                   <property name="displayFormat">
                    <string notr="true">yyyy</string>
                   </property>
                   <property name="date">
                    <date>
                     <year>2015</year>
                     <month>1</month>
                     <day>1</day>
                    </date>
                   </property>
                  </widget>
                 </item>
                 <item row="1" column="0">
                  <widget class="QLabel" name="label_11">
                   <property name="minimumSize">
                    <size>
                     <width>0</width>
                     <height>30</height>
                    </size>
                   </property>
                   <property name="font">
                    <font>
                     <weight>50</weight>
                     <bold>false</bold>
                    </font>
                   </property>
                   <property name="text">
                    <string>Initial year:</string>
                   </property>
                  </widget>
                 </item>
                 <item row="1" column="1">
                  <widget class="QLabel" name="label_4">
                   <property name="minimumSize">
                    <size>
                     <width>0</width>
                     <height>30</height>
                    </size>
                   </property>
                   <property name="text">
                    <string>Target year:</string>
                   </property>
                  </widget>
                 </item>
                 <item row="2" column="0">
                  <widget class="QDateEdit" name="hansen_bl_year">
                   <property name="sizePolicy">
                    <sizepolicy hsizetype="Minimum" vsizetype="Minimum">
                     <horstretch>0</horstretch>
                     <verstretch>0</verstretch>
                    </sizepolicy>
                   </property>
                   <property name="minimumSize">
                    <size>
                     <width>0</width>
                     <height>30</height>
                    </size>
                   </property>
                   <property name="maximumSize">
                    <size>
                     <width>120</width>
                     <height>35</height>
                    </size>
                   </property>
                   <property name="maximumDate">
                    <date>
                     <year>2015</year>
                     <month>12</month>
                     <day>31</day>
                    </date>
                   </property>
                   <property name="minimumDate">
                    <date>
                     <year>1992</year>
                     <month>1</month>
                     <day>1</day>
                    </date>
                   </property>
                   <property name="displayFormat">
                    <string notr="true">yyyy</string>
                   </property>
                   <property name="date">
                    <date>
                     <year>2001</year>
                     <month>1</month>
                     <day>1</day>
                    </date>
                   </property>
                  </widget>
                 </item>
                 <item row="0" column="0">
                  <widget class="QRadioButton" name="use_hansen">
                   <property name="text">
                    <string>Hansen et. al. Global Forest Change product (30 m resolution)</string>
                   </property>
                   <property name="checked">
                    <bool>true</bool>
                   </property>
                  </widget>
                 </item>
                </layout>
               </widget>
              </item>
              <item>
               <widget class="QGroupBox" name="groupBox_hansen_threshold">
                <property name="title">
                 <string>Percent tree cover considered forest</string>
                </property>
                <layout class="QGridLayout" name="gridLayout_3">
                 <item row="0" column="0">
                  <widget class="QSpinBox" name="hansen_fc_threshold">
                   <property name="sizePolicy">
                    <sizepolicy hsizetype="Fixed" vsizetype="Minimum">
                     <horstretch>0</horstretch>
                     <verstretch>0</verstretch>
                    </sizepolicy>
                   </property>
                   <property name="minimumSize">
                    <size>
                     <width>30</width>
                     <height>30</height>
                    </size>
                   </property>
                   <property name="maximumSize">
                    <size>
                     <width>16777215</width>
                     <height>16777215</height>
                    </size>
                   </property>
                   <property name="specialValueText">
                    <string/>
                   </property>
                   <property name="suffix">
                    <string>%</string>
                   </property>
                   <property name="minimum">
                    <number>0</number>
                   </property>
                   <property name="maximum">
                    <number>100</number>
                   </property>
                   <property name="value">
                    <number>9</number>
                   </property>
                  </widget>
                 </item>
                </layout>
               </widget>
              </item>
              <item>
               <widget class="QRadioButton" name="use_custom">
                <property name="text">
                 <string>Custom tree cover dataset</string>
                </property>
               </widget>
              </item>
              <item>
               <widget class="QGroupBox" name="groupBox_custom_bl">
                <property name="enabled">
                 <bool>true</bool>
                </property>
                <property name="title">
                 <string>Initial layer (initial year)</string>
                </property>
                <layout class="QGridLayout" name="gridLayout_5">
                 <item row="0" column="1">
                  <widget class="WidgetDataIOSelectTELayerImport" name="use_custom_initial">
                   <property name="enabled">
                    <bool>true</bool>
                   </property>
                   <property name="sizePolicy">
                    <sizepolicy hsizetype="Preferred" vsizetype="Minimum">
                     <horstretch>0</horstretch>
                     <verstretch>0</verstretch>
                    </sizepolicy>
                   </property>
                   <property name="minimumSize">
                    <size>
                     <width>0</width>
                     <height>30</height>
                    </size>
                   </property>
                   <property name="layer_type" stdset="0">
                    <string notr="true">Land cover (7 class)</string>
                   </property>
                  </widget>
                 </item>
                </layout>
               </widget>
              </item>
              <item>
               <widget class="QGroupBox" name="groupBox_custom_tg">
                <property name="enabled">
                 <bool>true</bool>
                </property>
                <property name="title">
                 <string>Final layer (target year)</string>
                </property>
                <layout class="QGridLayout" name="gridLayout_7">
                 <item row="0" column="1">
                  <widget class="WidgetDataIOSelectTELayerImport" name="use_custom_final">
                   <property name="enabled">
                    <bool>true</bool>
                   </property>
                   <property name="sizePolicy">
                    <sizepolicy hsizetype="Preferred" vsizetype="Minimum">
                     <horstretch>0</horstretch>
                     <verstretch>0</verstretch>
                    </sizepolicy>
                   </property>
                   <property name="minimumSize">
                    <size>
                     <width>0</width>
                     <height>30</height>
                    </size>
                   </property>
                   <property name="layer_type" stdset="0">
                    <string notr="true">Land cover (7 class)</string>
                   </property>
                  </widget>
                 </item>
                </layout>
               </widget>
              </item>
             </layout>
            </widget>
           </item>
           <item>
            <layout class="QHBoxLayout" name="horizontalLayout">
             <property name="leftMargin">
              <number>5</number>
             </property>
             <property name="rightMargin">
              <number>9</number>
             </property>
             <property name="bottomMargin">
              <number>4</number>
             </property>
             <item>
              <widget class="QLabel" name="region_la">
               <property name="toolTip">
                <string>The current selected region of interest</string>
               </property>
               <property name="text">
                <string/>
               </property>
               <property name="wordWrap">
                <bool>true</bool>
               </property>
              </widget>
             </item>
             <item>
              <widget class="QPushButton" name="region_button">
               <property name="toolTip">
                <string>&lt;html&gt;&lt;head/&gt;&lt;body&gt;&lt;p&gt;Opens settings dialog in order to change region of interest.&lt;/p&gt;&lt;p&gt;&lt;br/&gt;&lt;/p&gt;&lt;/body&gt;&lt;/html&gt;</string>
               </property>
               <property name="text">
                <string>Change region</string>
               </property>
              </widget>
             </item>
            </layout>
           </item>
           <item>
            <widget class="QLabel" name="execution_name_la">
             <property name="text">
              <string>Execution name:</string>
             </property>
            </widget>
           </item>
           <item>
            <widget class="QLineEdit" name="execution_name_le"/>
           </item>
           <item>
            <widget class="QLabel" name="task_notes_la">
             <property name="text">
              <string>Notes:</string>
             </property>
            </widget>
           </item>
           <item>
            <widget class="QTextEdit" name="task_notes">
             <property name="sizePolicy">
              <sizepolicy hsizetype="Expanding" vsizetype="Minimum">
               <horstretch>0</horstretch>
               <verstretch>0</verstretch>
              </sizepolicy>
             </property>
             <property name="minimumSize">
              <size>
               <width>0</width>
               <height>0</height>
              </size>
             </property>
             <property name="maximumSize">
              <size>
               <width>16777215</width>
               <height>100</height>
              </size>
             </property>
            </widget>
           </item>
           <item>
            <widget class="QgsCollapsibleGroupBox" name="advanced_configurations">
             <property name="title">
              <string>Advanced configuration</string>
             </property>
             <property name="collapsed">
              <bool>false</bool>
             </property>
             <layout class="QVBoxLayout" name="verticalLayout_7">
              <item>
               <widget class="QGroupBox" name="groupBox">
                <property name="title">
                 <string>Aboveground biomass dataset</string>
                </property>
                <layout class="QVBoxLayout" name="verticalLayout_5">
                 <item>
                  <widget class="QRadioButton" name="radioButton_carbon_woods_hole">
                   <property name="text">
                    <string>Woods Hole Research Center (30 m resolution)</string>
                   </property>
                   <property name="checked">
                    <bool>true</bool>
                   </property>
                  </widget>
                 </item>
                 <item>
                  <widget class="QRadioButton" name="radioButton_carbon_geocarbon">
                   <property name="minimumSize">
                    <size>
                     <width>0</width>
                     <height>30</height>
                    </size>
                   </property>
                   <property name="text">
                    <string>GEOCARBON (1 km resolution, global)</string>
                   </property>
                   <property name="checked">
                    <bool>false</bool>
                   </property>
                  </widget>
                 </item>
                 <item>
                  <widget class="QRadioButton" name="radioButton_carbon_custom">
                   <property name="minimumSize">
                    <size>
                     <width>0</width>
                     <height>30</height>
                    </size>
                   </property>
                   <property name="text">
                    <string>Custom dataset - COMING SOON!</string>
                   </property>
                  </widget>
                 </item>
                 <item>
                  <widget class="WidgetDataIOSelectTELayerExisting" name="combo_layer_traj">
                   <property name="enabled">
                    <bool>false</bool>
                   </property>
                   <property name="sizePolicy">
                    <sizepolicy hsizetype="Expanding" vsizetype="Minimum">
                     <horstretch>0</horstretch>
                     <verstretch>0</verstretch>
                    </sizepolicy>
                   </property>
                   <property name="minimumSize">
                    <size>
                     <width>0</width>
                     <height>30</height>
                    </size>
                   </property>
                   <property name="layer_type" stdset="0">
                    <string notr="true">Productivity trajectory (significance)</string>
                   </property>
                  </widget>
                 </item>
                </layout>
               </widget>
              </item>
              <item>
               <widget class="QGroupBox" name="groupBox_2">
                <property name="title">
                 <string>Method for calculation of root to shoot ratio</string>
                </property>
                <layout class="QVBoxLayout" name="verticalLayout_2">
                 <item>
                  <widget class="QRadioButton" name="radioButton_rootshoot_mokany">
                   <property name="text">
                    <string>Mokany et al. 2006</string>
                   </property>
                   <property name="checked">
                    <bool>true</bool>
                   </property>
                  </widget>
                 </item>
                 <item>
                  <widget class="QRadioButton" name="radioButton_rootshoot_ipcc">
                   <property name="enabled">
                    <bool>true</bool>
                   </property>
                   <property name="text">
                    <string>IPCC</string>
                   </property>
                   <property name="checked">
                    <bool>false</bool>
                   </property>
                  </widget>
                 </item>
                </layout>
               </widget>
              </item>
             </layout>
            </widget>
           </item>
           <item>
            <spacer name="verticalSpacer">
             <property name="orientation">
              <enum>Qt::Vertical</enum>
             </property>
             <property name="sizeHint" stdset="0">
              <size>
               <width>20</width>
               <height>23</height>
              </size>
             </property>
            </spacer>
           </item>
          </layout>
         </widget>
        </widget>
       </item>
      </layout>
     </widget>
     <widget class="QTextBrowser" name="alg_help">
      <property name="sizePolicy">
       <sizepolicy hsizetype="Expanding" vsizetype="Expanding">
        <horstretch>0</horstretch>
        <verstretch>0</verstretch>
       </sizepolicy>
      </property>
      <property name="accessibleName">
       <string/>
      </property>
      <property name="html">
       <string>&lt;!DOCTYPE HTML PUBLIC &quot;-//W3C//DTD HTML 4.0//EN&quot; &quot;http://www.w3.org/TR/REC-html40/strict.dtd&quot;&gt;
&lt;html&gt;&lt;head&gt;&lt;meta name=&quot;qrichtext&quot; content=&quot;1&quot; /&gt;&lt;style type=&quot;text/css&quot;&gt;
p, li { white-space: pre-wrap; }
&lt;/style&gt;&lt;/head&gt;&lt;body style=&quot; font-family:'Ubuntu'; font-size:11pt; font-weight:400; font-style:normal;&quot;&gt;
&lt;p style=&quot; margin-top:0px; margin-bottom:0px; margin-left:0px; margin-right:0px; -qt-block-indent:0; text-indent:0px;&quot;&gt;&lt;span style=&quot; font-weight:600;&quot;&gt;Change in Total Carbon&lt;/span&gt;&lt;/p&gt;
&lt;p style=&quot;-qt-paragraph-type:empty; margin-top:0px; margin-bottom:0px; margin-left:0px; margin-right:0px; -qt-block-indent:0; text-indent:0px; font-weight:600;&quot;&gt;&lt;br /&gt;&lt;/p&gt;
&lt;p style=&quot; margin-top:0px; margin-bottom:0px; margin-left:0px; margin-right:0px; -qt-block-indent:0; text-indent:0px;&quot;&gt;Algorithm for calculation above and below ground emissions from deforestation&lt;/p&gt;&lt;/body&gt;&lt;/html&gt;</string>
      </property>
      <property name="openExternalLinks">
       <bool>true</bool>
      </property>
      <property name="openLinks">
       <bool>false</bool>
      </property>
>>>>>>> 782ba898
     </widget>
     <widget class="QTextBrowser" name="alg_help">
      <property name="sizePolicy">
       <sizepolicy hsizetype="Expanding" vsizetype="Expanding">
        <horstretch>0</horstretch>
        <verstretch>0</verstretch>
       </sizepolicy>
      </property>
      <property name="accessibleName">
       <string/>
      </property>
      <property name="html">
       <string>&lt;!DOCTYPE HTML PUBLIC &quot;-//W3C//DTD HTML 4.0//EN&quot; &quot;http://www.w3.org/TR/REC-html40/strict.dtd&quot;&gt;
&lt;html&gt;&lt;head&gt;&lt;meta name=&quot;qrichtext&quot; content=&quot;1&quot; /&gt;&lt;style type=&quot;text/css&quot;&gt;
p, li { white-space: pre-wrap; }
&lt;/style&gt;&lt;/head&gt;&lt;body style=&quot; font-family:'Ubuntu'; font-size:11pt; font-weight:400; font-style:normal;&quot;&gt;
&lt;p style=&quot; margin-top:0px; margin-bottom:0px; margin-left:0px; margin-right:0px; -qt-block-indent:0; text-indent:0px;&quot;&gt;&lt;span style=&quot; font-weight:600;&quot;&gt;Change in Total Carbon&lt;/span&gt;&lt;/p&gt;
&lt;p style=&quot;-qt-paragraph-type:empty; margin-top:0px; margin-bottom:0px; margin-left:0px; margin-right:0px; -qt-block-indent:0; text-indent:0px; font-weight:600;&quot;&gt;&lt;br /&gt;&lt;/p&gt;
&lt;p style=&quot; margin-top:0px; margin-bottom:0px; margin-left:0px; margin-right:0px; -qt-block-indent:0; text-indent:0px;&quot;&gt;Algorithm for calculation above and below ground emissions from deforestation&lt;/p&gt;&lt;/body&gt;&lt;/html&gt;</string>
      </property>
      <property name="openExternalLinks">
       <bool>true</bool>
      </property>
      <property name="openLinks">
       <bool>false</bool>
      </property>
     </widget>
    </widget>
   </item>
   <item>
    <widget class="QDialogButtonBox" name="button_box">
     <property name="orientation">
      <enum>Qt::Horizontal</enum>
     </property>
     <property name="standardButtons">
      <set>QDialogButtonBox::Cancel|QDialogButtonBox::Help|QDialogButtonBox::Ok</set>
     </property>
    </widget>
   </item>
  </layout>
 </widget>
 <customwidgets>
  <customwidget>
   <class>QgsCollapsibleGroupBox</class>
   <extends>QGroupBox</extends>
<<<<<<< HEAD
   <header>qgscollapsiblegroupbox.h</header>
=======
   <header>qgis.gui</header>
>>>>>>> 782ba898
   <container>1</container>
  </customwidget>
  <customwidget>
   <class>WidgetDataIOSelectTELayerImport</class>
   <extends>QComboBox</extends>
   <header>LDMP/data_io.h</header>
  </customwidget>
  <customwidget>
   <class>WidgetDataIOSelectTELayerExisting</class>
   <extends>QComboBox</extends>
   <header>LDMP/data_io</header>
  </customwidget>
 </customwidgets>
 <resources/>
 <connections/>
</ui><|MERGE_RESOLUTION|>--- conflicted
+++ resolved
@@ -6,13 +6,8 @@
    <rect>
     <x>0</x>
     <y>0</y>
-<<<<<<< HEAD
-    <width>877</width>
-    <height>761</height>
-=======
     <width>996</width>
     <height>789</height>
->>>>>>> 782ba898
    </rect>
   </property>
   <property name="sizePolicy">
@@ -41,533 +36,19 @@
        </sizepolicy>
       </property>
       <property name="frameShape">
-<<<<<<< HEAD
-       <enum>QFrame::StyledPanel</enum>
-=======
        <enum>QFrame::NoFrame</enum>
->>>>>>> 782ba898
       </property>
       <property name="frameShadow">
        <enum>QFrame::Raised</enum>
       </property>
       <layout class="QVBoxLayout" name="verticalLayout_3">
        <property name="leftMargin">
-<<<<<<< HEAD
-        <number>9</number>
-=======
         <number>0</number>
->>>>>>> 782ba898
        </property>
        <property name="topMargin">
         <number>0</number>
        </property>
        <property name="rightMargin">
-<<<<<<< HEAD
-        <number>9</number>
-       </property>
-       <property name="bottomMargin">
-        <number>4</number>
-       </property>
-       <item>
-        <widget class="QFrame" name="setup_frame">
-         <property name="frameShape">
-          <enum>QFrame::NoFrame</enum>
-         </property>
-         <property name="frameShadow">
-          <enum>QFrame::Raised</enum>
-         </property>
-         <layout class="QVBoxLayout" name="verticalLayout_4">
-          <item>
-           <widget class="QGroupBox" name="groupBox_hansen_period">
-            <property name="title">
-             <string>Period</string>
-            </property>
-            <layout class="QGridLayout" name="gridLayout_9">
-             <item row="2" column="1">
-              <widget class="QDateEdit" name="hansen_tg_year">
-               <property name="sizePolicy">
-                <sizepolicy hsizetype="Minimum" vsizetype="Minimum">
-                 <horstretch>0</horstretch>
-                 <verstretch>0</verstretch>
-                </sizepolicy>
-               </property>
-               <property name="minimumSize">
-                <size>
-                 <width>0</width>
-                 <height>30</height>
-                </size>
-               </property>
-               <property name="maximumSize">
-                <size>
-                 <width>120</width>
-                 <height>35</height>
-                </size>
-               </property>
-               <property name="minimumDateTime">
-                <datetime>
-                 <hour>0</hour>
-                 <minute>0</minute>
-                 <second>0</second>
-                 <year>1992</year>
-                 <month>1</month>
-                 <day>1</day>
-                </datetime>
-               </property>
-               <property name="maximumDate">
-                <date>
-                 <year>2030</year>
-                 <month>12</month>
-                 <day>31</day>
-                </date>
-               </property>
-               <property name="minimumDate">
-                <date>
-                 <year>1992</year>
-                 <month>1</month>
-                 <day>1</day>
-                </date>
-               </property>
-               <property name="displayFormat">
-                <string notr="true">yyyy</string>
-               </property>
-               <property name="date">
-                <date>
-                 <year>2015</year>
-                 <month>1</month>
-                 <day>1</day>
-                </date>
-               </property>
-              </widget>
-             </item>
-             <item row="1" column="0">
-              <widget class="QLabel" name="label_11">
-               <property name="minimumSize">
-                <size>
-                 <width>0</width>
-                 <height>30</height>
-                </size>
-               </property>
-               <property name="font">
-                <font>
-                 <weight>50</weight>
-                 <bold>false</bold>
-                </font>
-               </property>
-               <property name="text">
-                <string>Initial year:</string>
-               </property>
-              </widget>
-             </item>
-             <item row="1" column="1">
-              <widget class="QLabel" name="label_4">
-               <property name="minimumSize">
-                <size>
-                 <width>0</width>
-                 <height>30</height>
-                </size>
-               </property>
-               <property name="text">
-                <string>Target year:</string>
-               </property>
-              </widget>
-             </item>
-             <item row="2" column="0">
-              <widget class="QDateEdit" name="hansen_bl_year">
-               <property name="sizePolicy">
-                <sizepolicy hsizetype="Minimum" vsizetype="Minimum">
-                 <horstretch>0</horstretch>
-                 <verstretch>0</verstretch>
-                </sizepolicy>
-               </property>
-               <property name="minimumSize">
-                <size>
-                 <width>0</width>
-                 <height>30</height>
-                </size>
-               </property>
-               <property name="maximumSize">
-                <size>
-                 <width>120</width>
-                 <height>35</height>
-                </size>
-               </property>
-               <property name="maximumDate">
-                <date>
-                 <year>2015</year>
-                 <month>12</month>
-                 <day>31</day>
-                </date>
-               </property>
-               <property name="minimumDate">
-                <date>
-                 <year>1992</year>
-                 <month>1</month>
-                 <day>1</day>
-                </date>
-               </property>
-               <property name="displayFormat">
-                <string notr="true">yyyy</string>
-               </property>
-               <property name="date">
-                <date>
-                 <year>2001</year>
-                 <month>1</month>
-                 <day>1</day>
-                </date>
-               </property>
-              </widget>
-             </item>
-             <item row="0" column="0">
-              <widget class="QRadioButton" name="use_hansen">
-               <property name="text">
-                <string>Hansen et. al. Global Forest Change product (30 m resolution)</string>
-               </property>
-               <property name="checked">
-                <bool>true</bool>
-               </property>
-              </widget>
-             </item>
-            </layout>
-           </widget>
-          </item>
-          <item>
-           <widget class="QGroupBox" name="groupBox_hansen_threshold">
-            <property name="title">
-             <string>Percent tree cover considered forest</string>
-            </property>
-            <layout class="QGridLayout" name="gridLayout_3">
-             <item row="0" column="0">
-              <widget class="QSpinBox" name="hansen_fc_threshold">
-               <property name="sizePolicy">
-                <sizepolicy hsizetype="Fixed" vsizetype="Minimum">
-                 <horstretch>0</horstretch>
-                 <verstretch>0</verstretch>
-                </sizepolicy>
-               </property>
-               <property name="minimumSize">
-                <size>
-                 <width>30</width>
-                 <height>30</height>
-                </size>
-               </property>
-               <property name="maximumSize">
-                <size>
-                 <width>16777215</width>
-                 <height>16777215</height>
-                </size>
-               </property>
-               <property name="specialValueText">
-                <string/>
-               </property>
-               <property name="suffix">
-                <string>%</string>
-               </property>
-               <property name="minimum">
-                <number>0</number>
-               </property>
-               <property name="maximum">
-                <number>100</number>
-               </property>
-               <property name="value">
-                <number>9</number>
-               </property>
-              </widget>
-             </item>
-            </layout>
-           </widget>
-          </item>
-          <item>
-           <widget class="QRadioButton" name="use_custom">
-            <property name="text">
-             <string>Custom tree cover dataset</string>
-            </property>
-           </widget>
-          </item>
-          <item>
-           <widget class="QGroupBox" name="groupBox_custom_bl">
-            <property name="enabled">
-             <bool>true</bool>
-            </property>
-            <property name="title">
-             <string>Initial layer (initial year)</string>
-            </property>
-            <layout class="QGridLayout" name="gridLayout_5">
-             <item row="0" column="1">
-              <widget class="WidgetDataIOSelectTELayerImport" name="use_custom_initial">
-               <property name="enabled">
-                <bool>true</bool>
-               </property>
-               <property name="sizePolicy">
-                <sizepolicy hsizetype="Preferred" vsizetype="Minimum">
-                 <horstretch>0</horstretch>
-                 <verstretch>0</verstretch>
-                </sizepolicy>
-               </property>
-               <property name="minimumSize">
-                <size>
-                 <width>0</width>
-                 <height>30</height>
-                </size>
-               </property>
-               <property name="layer_type" stdset="0">
-                <string notr="true">Land cover (7 class)</string>
-               </property>
-              </widget>
-             </item>
-            </layout>
-           </widget>
-          </item>
-          <item>
-           <widget class="QGroupBox" name="groupBox_custom_tg">
-            <property name="enabled">
-             <bool>true</bool>
-            </property>
-            <property name="title">
-             <string>Final layer (target year)</string>
-            </property>
-            <layout class="QGridLayout" name="gridLayout_7">
-             <item row="0" column="1">
-              <widget class="WidgetDataIOSelectTELayerImport" name="use_custom_final">
-               <property name="enabled">
-                <bool>true</bool>
-               </property>
-               <property name="sizePolicy">
-                <sizepolicy hsizetype="Preferred" vsizetype="Minimum">
-                 <horstretch>0</horstretch>
-                 <verstretch>0</verstretch>
-                </sizepolicy>
-               </property>
-               <property name="minimumSize">
-                <size>
-                 <width>0</width>
-                 <height>30</height>
-                </size>
-               </property>
-               <property name="layer_type" stdset="0">
-                <string notr="true">Land cover (7 class)</string>
-               </property>
-              </widget>
-             </item>
-            </layout>
-           </widget>
-          </item>
-         </layout>
-        </widget>
-       </item>
-       <item>
-        <layout class="QHBoxLayout" name="horizontalLayout">
-         <property name="leftMargin">
-          <number>5</number>
-         </property>
-         <property name="rightMargin">
-          <number>9</number>
-         </property>
-         <property name="bottomMargin">
-          <number>4</number>
-         </property>
-         <item>
-          <widget class="QLabel" name="region_la">
-           <property name="toolTip">
-            <string>The current selected region of interest</string>
-           </property>
-           <property name="text">
-            <string/>
-           </property>
-           <property name="wordWrap">
-            <bool>true</bool>
-           </property>
-          </widget>
-         </item>
-         <item>
-          <widget class="QPushButton" name="region_button">
-           <property name="toolTip">
-            <string>&lt;html&gt;&lt;head/&gt;&lt;body&gt;&lt;p&gt;Opens settings dialog in order to change region of interest.&lt;/p&gt;&lt;p&gt;&lt;br/&gt;&lt;/p&gt;&lt;/body&gt;&lt;/html&gt;</string>
-           </property>
-           <property name="text">
-            <string>Change region</string>
-           </property>
-          </widget>
-         </item>
-        </layout>
-       </item>
-       <item>
-        <widget class="QLabel" name="execution_name_la">
-         <property name="text">
-          <string>Execution name:</string>
-         </property>
-        </widget>
-       </item>
-       <item>
-        <widget class="QLineEdit" name="execution_name_le"/>
-       </item>
-       <item>
-        <widget class="QLabel" name="task_notes_la">
-         <property name="text">
-          <string>Notes:</string>
-         </property>
-        </widget>
-       </item>
-       <item>
-        <widget class="QTextEdit" name="task_notes">
-         <property name="sizePolicy">
-          <sizepolicy hsizetype="Expanding" vsizetype="Minimum">
-           <horstretch>0</horstretch>
-           <verstretch>0</verstretch>
-          </sizepolicy>
-         </property>
-         <property name="minimumSize">
-          <size>
-           <width>0</width>
-           <height>0</height>
-          </size>
-         </property>
-         <property name="maximumSize">
-          <size>
-           <width>16777215</width>
-           <height>100</height>
-          </size>
-         </property>
-        </widget>
-       </item>
-       <item>
-        <widget class="QgsCollapsibleGroupBox" name="method_box">
-         <property name="title">
-          <string>Advance Configurations</string>
-         </property>
-         <property name="collapsed">
-          <bool>true</bool>
-         </property>
-         <widget class="QGroupBox" name="groupBox">
-          <property name="geometry">
-           <rect>
-            <x>9</x>
-            <y>9</y>
-            <width>366</width>
-            <height>175</height>
-           </rect>
-          </property>
-          <property name="title">
-           <string>Aboveground biomass dataset</string>
-          </property>
-          <layout class="QVBoxLayout" name="verticalLayout_5">
-           <item>
-            <widget class="QRadioButton" name="radioButton_carbon_woods_hole">
-             <property name="text">
-              <string>Woods Hole Research Center (30 m resolution)</string>
-             </property>
-             <property name="checked">
-              <bool>true</bool>
-             </property>
-            </widget>
-           </item>
-           <item>
-            <widget class="QRadioButton" name="radioButton_carbon_geocarbon">
-             <property name="minimumSize">
-              <size>
-               <width>0</width>
-               <height>30</height>
-              </size>
-             </property>
-             <property name="text">
-              <string>GEOCARBON (1 km resolution, global)</string>
-             </property>
-             <property name="checked">
-              <bool>false</bool>
-             </property>
-            </widget>
-           </item>
-           <item>
-            <widget class="QRadioButton" name="radioButton_carbon_custom">
-             <property name="minimumSize">
-              <size>
-               <width>0</width>
-               <height>30</height>
-              </size>
-             </property>
-             <property name="text">
-              <string>Custom dataset - COMING SOON!</string>
-             </property>
-            </widget>
-           </item>
-           <item>
-            <widget class="WidgetDataIOSelectTELayerExisting" name="combo_layer_traj">
-             <property name="enabled">
-              <bool>false</bool>
-             </property>
-             <property name="sizePolicy">
-              <sizepolicy hsizetype="Expanding" vsizetype="Minimum">
-               <horstretch>0</horstretch>
-               <verstretch>0</verstretch>
-              </sizepolicy>
-             </property>
-             <property name="minimumSize">
-              <size>
-               <width>0</width>
-               <height>30</height>
-              </size>
-             </property>
-             <property name="layer_type" stdset="0">
-              <string notr="true">Productivity trajectory (significance)</string>
-             </property>
-            </widget>
-           </item>
-          </layout>
-         </widget>
-         <widget class="QGroupBox" name="groupBox_2">
-          <property name="geometry">
-           <rect>
-            <x>9</x>
-            <y>190</y>
-            <width>177</width>
-            <height>96</height>
-           </rect>
-          </property>
-          <property name="title">
-           <string>Method for calculation of root to shoot ratio</string>
-          </property>
-          <layout class="QVBoxLayout" name="verticalLayout_2">
-           <item>
-            <widget class="QRadioButton" name="radioButton_rootshoot_mokany">
-             <property name="text">
-              <string>Mokany et al. 2006</string>
-             </property>
-             <property name="checked">
-              <bool>true</bool>
-             </property>
-            </widget>
-           </item>
-           <item>
-            <widget class="QRadioButton" name="radioButton_rootshoot_ipcc">
-             <property name="enabled">
-              <bool>true</bool>
-             </property>
-             <property name="text">
-              <string>IPCC</string>
-             </property>
-             <property name="checked">
-              <bool>false</bool>
-             </property>
-            </widget>
-           </item>
-          </layout>
-         </widget>
-        </widget>
-       </item>
-       <item>
-        <spacer name="verticalSpacer">
-         <property name="orientation">
-          <enum>Qt::Vertical</enum>
-         </property>
-         <property name="sizeHint" stdset="0">
-          <size>
-           <width>20</width>
-           <height>40</height>
-          </size>
-         </property>
-        </spacer>
-       </item>
-      </layout>
-=======
         <number>0</number>
        </property>
        <property name="bottomMargin">
@@ -1107,33 +588,6 @@
       <property name="openLinks">
        <bool>false</bool>
       </property>
->>>>>>> 782ba898
-     </widget>
-     <widget class="QTextBrowser" name="alg_help">
-      <property name="sizePolicy">
-       <sizepolicy hsizetype="Expanding" vsizetype="Expanding">
-        <horstretch>0</horstretch>
-        <verstretch>0</verstretch>
-       </sizepolicy>
-      </property>
-      <property name="accessibleName">
-       <string/>
-      </property>
-      <property name="html">
-       <string>&lt;!DOCTYPE HTML PUBLIC &quot;-//W3C//DTD HTML 4.0//EN&quot; &quot;http://www.w3.org/TR/REC-html40/strict.dtd&quot;&gt;
-&lt;html&gt;&lt;head&gt;&lt;meta name=&quot;qrichtext&quot; content=&quot;1&quot; /&gt;&lt;style type=&quot;text/css&quot;&gt;
-p, li { white-space: pre-wrap; }
-&lt;/style&gt;&lt;/head&gt;&lt;body style=&quot; font-family:'Ubuntu'; font-size:11pt; font-weight:400; font-style:normal;&quot;&gt;
-&lt;p style=&quot; margin-top:0px; margin-bottom:0px; margin-left:0px; margin-right:0px; -qt-block-indent:0; text-indent:0px;&quot;&gt;&lt;span style=&quot; font-weight:600;&quot;&gt;Change in Total Carbon&lt;/span&gt;&lt;/p&gt;
-&lt;p style=&quot;-qt-paragraph-type:empty; margin-top:0px; margin-bottom:0px; margin-left:0px; margin-right:0px; -qt-block-indent:0; text-indent:0px; font-weight:600;&quot;&gt;&lt;br /&gt;&lt;/p&gt;
-&lt;p style=&quot; margin-top:0px; margin-bottom:0px; margin-left:0px; margin-right:0px; -qt-block-indent:0; text-indent:0px;&quot;&gt;Algorithm for calculation above and below ground emissions from deforestation&lt;/p&gt;&lt;/body&gt;&lt;/html&gt;</string>
-      </property>
-      <property name="openExternalLinks">
-       <bool>true</bool>
-      </property>
-      <property name="openLinks">
-       <bool>false</bool>
-      </property>
      </widget>
     </widget>
    </item>
@@ -1153,11 +607,7 @@
   <customwidget>
    <class>QgsCollapsibleGroupBox</class>
    <extends>QGroupBox</extends>
-<<<<<<< HEAD
-   <header>qgscollapsiblegroupbox.h</header>
-=======
    <header>qgis.gui</header>
->>>>>>> 782ba898
    <container>1</container>
   </customwidget>
   <customwidget>
