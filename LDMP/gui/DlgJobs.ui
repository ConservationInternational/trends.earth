--- conflicted
+++ resolved
@@ -95,11 +95,7 @@
      </property>
     </widget>
    </item>
-<<<<<<< HEAD
      <item row="1" column="0">
-=======
-   <item row="1" column="0">
->>>>>>> fef8b5e3
     <widget class="QTableView" name="jobs_view">
      <property name="minimumSize">
       <size>
@@ -107,12 +103,6 @@
        <height>200</height>
       </size>
      </property>
-<<<<<<< HEAD
-=======
-     <property name="sizeAdjustPolicy">
-      <enum>QAbstractScrollArea::AdjustIgnored</enum>
-     </property>
->>>>>>> fef8b5e3
      <property name="selectionMode">
       <enum>QAbstractItemView::ExtendedSelection</enum>
      </property>
