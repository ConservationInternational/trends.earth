<?xml version="1.0" encoding="UTF-8"?>
<ui version="4.0">
 <class>WidgetDatasetItem</class>
 <widget class="QWidget" name="WidgetDatasetItem">
  <property name="geometry">
   <rect>
    <x>0</x>
    <y>0</y>
<<<<<<< HEAD
    <width>615</width>
=======
    <width>465</width>
>>>>>>> bc876c08
    <height>134</height>
   </rect>
  </property>
  <property name="sizePolicy">
   <sizepolicy hsizetype="Minimum" vsizetype="Minimum">
    <horstretch>0</horstretch>
    <verstretch>0</verstretch>
   </sizepolicy>
  </property>
  <property name="windowTitle">
   <string>Form</string>
  </property>
  <layout class="QVBoxLayout" name="verticalLayout_2">
   <property name="spacing">
    <number>0</number>
   </property>
   <property name="sizeConstraint">
    <enum>QLayout::SetMaximumSize</enum>
   </property>
   <property name="margin">
    <number>0</number>
   </property>
   <item>
    <widget class="QFrame" name="frame">
     <property name="frameShape">
      <enum>QFrame::StyledPanel</enum>
     </property>
     <property name="frameShadow">
      <enum>QFrame::Raised</enum>
     </property>
     <layout class="QVBoxLayout" name="verticalLayout">
      <item>
       <widget class="QLabel" name="name_la">
        <property name="minimumSize">
         <size>
          <width>0</width>
          <height>31</height>
         </size>
        </property>
        <property name="font">
         <font>
          <weight>75</weight>
          <bold>true</bold>
         </font>
        </property>
        <property name="text">
         <string>dataset name</string>
        </property>
        <property name="wordWrap">
         <bool>true</bool>
        </property>
        <property name="textInteractionFlags">
         <set>Qt::LinksAccessibleByMouse|Qt::TextSelectableByKeyboard|Qt::TextSelectableByMouse</set>
        </property>
       </widget>
      </item>
      <item>
       <widget class="QLabel" name="notes_la">
        <property name="toolTip">
         <string>Creation date</string>
        </property>
        <property name="text">
         <string>Creation date</string>
        </property>
        <property name="textInteractionFlags">
         <set>Qt::LinksAccessibleByMouse|Qt::TextSelectableByKeyboard|Qt::TextSelectableByMouse</set>
        </property>
       </widget>
      </item>
      <item>
       <spacer name="verticalSpacer">
        <property name="orientation">
         <enum>Qt::Vertical</enum>
        </property>
        <property name="sizeHint" stdset="0">
         <size>
          <width>20</width>
          <height>18</height>
         </size>
        </property>
       </spacer>
      </item>
      <item>
       <layout class="QHBoxLayout" name="horizontalLayout">
        <item>
         <widget class="QToolButton" name="download_tb">
          <property name="toolTip">
           <string>Download dataset</string>
          </property>
          <property name="text">
           <string>...</string>
          </property>
         </widget>
        </item>
        <item>
         <widget class="QPushButton" name="add_to_canvas_pb">
          <property name="toolTip">
           <string>Load dataset onto QGIS map area</string>
          </property>
          <property name="text">
           <string>...</string>
          </property>
         </widget>
        </item>
        <item>
<<<<<<< HEAD
         <widget class="QPushButton" name="load_tb">
          <property name="toolTip">
           <string>Load vector</string>
          </property>
          <property name="text">
           <string/>
          </property>
         </widget>
        </item>
        <item>
=======
>>>>>>> bc876c08
         <widget class="QPushButton" name="report_pb">
          <property name="toolTip">
           <string>Reports</string>
          </property>
          <property name="text">
           <string/>
          </property>
         </widget>
        </item>
        <item>
         <widget class="QToolButton" name="open_details_tb">
          <property name="toolTip">
           <string>View dataset details</string>
          </property>
          <property name="text">
           <string>...</string>
          </property>
         </widget>
        </item>
        <item>
         <widget class="QPushButton" name="metadata_pb">
          <property name="text">
           <string>...</string>
          </property>
         </widget>
        </item>
        <item>
         <widget class="QToolButton" name="open_directory_tb">
          <property name="toolTip">
           <string>Open dataset directory</string>
          </property>
          <property name="text">
           <string>...</string>
          </property>
         </widget>
        </item>
        <item>
         <widget class="QToolButton" name="edit_tb">
          <property name="text">
           <string>...</string>
          </property>
         </widget>
        </item>
        <item>
         <spacer name="horizontalSpacer">
          <property name="orientation">
           <enum>Qt::Horizontal</enum>
          </property>
          <property name="sizeHint" stdset="0">
           <size>
            <width>40</width>
            <height>20</height>
           </size>
          </property>
         </spacer>
        </item>
        <item>
         <widget class="QProgressBar" name="progressBar">
          <property name="value">
           <number>24</number>
          </property>
         </widget>
        </item>
        <item>
         <spacer name="horizontalSpacer_2">
          <property name="orientation">
           <enum>Qt::Horizontal</enum>
          </property>
          <property name="sizeHint" stdset="0">
           <size>
            <width>40</width>
            <height>20</height>
           </size>
          </property>
         </spacer>
        </item>
        <item>
         <widget class="QToolButton" name="delete_tb">
          <property name="toolTip">
           <string>Delete dataset</string>
          </property>
          <property name="text">
           <string>...</string>
          </property>
         </widget>
        </item>
       </layout>
      </item>
     </layout>
    </widget>
   </item>
  </layout>
 </widget>
 <tabstops>
  <tabstop>download_tb</tabstop>
  <tabstop>add_to_canvas_pb</tabstop>
  <tabstop>open_details_tb</tabstop>
  <tabstop>open_directory_tb</tabstop>
  <tabstop>delete_tb</tabstop>
 </tabstops>
 <resources/>
 <connections/>
</ui><|MERGE_RESOLUTION|>--- conflicted
+++ resolved
@@ -6,11 +6,7 @@
    <rect>
     <x>0</x>
     <y>0</y>
-<<<<<<< HEAD
-    <width>615</width>
-=======
     <width>465</width>
->>>>>>> bc876c08
     <height>134</height>
    </rect>
   </property>
@@ -116,7 +112,6 @@
          </widget>
         </item>
         <item>
-<<<<<<< HEAD
          <widget class="QPushButton" name="load_tb">
           <property name="toolTip">
            <string>Load vector</string>
@@ -127,8 +122,6 @@
          </widget>
         </item>
         <item>
-=======
->>>>>>> bc876c08
          <widget class="QPushButton" name="report_pb">
           <property name="toolTip">
            <string>Reports</string>
