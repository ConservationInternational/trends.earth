--- conflicted
+++ resolved
@@ -1,10 +1,6 @@
 <?xml version="1.0" encoding="utf-8"?>
-<<<<<<< HEAD
-<!DOCTYPE TS><TS version="2.0" language="es" sourcelanguage="">
-=======
 <!DOCTYPE TS>
 <TS version="2.1" language="es">
->>>>>>> 1fb613ee
 <context>
     <name>AlgorithmEditorWidget</name>
     <message>
@@ -28,20 +24,12 @@
     <message>
         <location filename="../maptools.py" line="52"/>
         <source>0.00 km&#xc2;&#xb2;</source>
-<<<<<<< HEAD
-        <translation>0,00 kmÂ²</translation>
-=======
         <translation type="unfinished">0,00 kmÂ²</translation>
->>>>>>> 1fb613ee
     </message>
     <message>
         <location filename="../maptools.py" line="57"/>
         <source>{:.6g} km&#xc2;&#xb2;</source>
-<<<<<<< HEAD
-        <translation>{:.6g} kmÂ²</translation>
-=======
         <translation type="unfinished">{:.6g} kmÂ²</translation>
->>>>>>> 1fb613ee
     </message>
     <message>
         <location filename="../settings.py" line="464"/>
@@ -102,11 +90,7 @@
     <message>
         <location filename="../maptools.py" line="98"/>
         <source> km&#xc2;&#xb2;</source>
-<<<<<<< HEAD
-        <translation>kmÂ²</translation>
-=======
         <translation type="unfinished">kmÂ²</translation>
->>>>>>> 1fb613ee
     </message>
 </context>
 <context>
@@ -1104,24 +1088,6 @@
         <translation>&lt;html&gt;&lt;head/&gt;&lt;body&gt;&lt;p align=&quot;right&quot;&gt;Población femenina&lt;/p&gt;&lt;/body&gt;&lt;/html&gt;</translation>
     </message>
     <message>
-<<<<<<< HEAD
-        <location filename="../gui/DlgCalculateLDNSummaryTableAdmin.ui" line="1150"/>
-        <source>type</source>
-        <translation type="obsolete">tipo</translation>
-    </message>
-    <message>
-        <location filename="../gui/DlgCalculateLDNSummaryTableAdmin.ui" line="1086"/>
-        <source>male</source>
-        <translation type="obsolete">hombre</translation>
-    </message>
-    <message>
-        <location filename="../gui/DlgCalculateLDNSummaryTableAdmin.ui" line="1111"/>
-        <source>female</source>
-        <translation type="obsolete">mujer</translation>
-    </message>
-    <message>
-=======
->>>>>>> 1fb613ee
         <location filename="../gui/DlgCalculateLDNSummaryTableAdmin.ui" line="1044"/>
         <source>Population broken down by sex</source>
         <translation>Población desglosada por sexo</translation>
@@ -1132,14 +1098,6 @@
         <translation>&lt;html&gt;&lt;head/&gt;&lt;body&gt;&lt;p align=&quot;right&quot;&gt;Población total&lt;/p&gt;&lt;/body&gt;&lt;/html&gt;</translation>
     </message>
     <message>
-<<<<<<< HEAD
-        <location filename="../gui/DlgCalculateLDNSummaryTableAdmin.ui" line="1153"/>
-        <source>total</source>
-        <translation type="obsolete">total</translation>
-    </message>
-    <message>
-=======
->>>>>>> 1fb613ee
         <location filename="../gui/DlgCalculateLDNSummaryTableAdmin.ui" line="617"/>
         <source>Include progress period (for comparison to baseline)</source>
         <translation>Incluye el periodo de progreso (para la comparación con la referencia)</translation>
@@ -1743,9 +1701,6 @@
 &lt;li style=&quot; font-family:&apos;Ubuntu&apos;; font-size:11pt;&quot; style=&quot; margin-top:12px; margin-bottom:12px; margin-left:0px; margin-right:0px; -qt-block-indent:0; text-indent:0px;&quot;&gt;If observed mean NDVI is lower than 50% than the maximum productivity, that pixel is considered potentially degraded for this indicator.&lt;/li&gt;&lt;/ol&gt;
 &lt;p style=&quot;-qt-paragraph-type:empty; margin-top:12px; margin-bottom:12px; margin-left:0px; margin-right:0px; -qt-block-indent:0; text-indent:0px; font-family:&apos;Ubuntu&apos;; font-size:11pt;&quot;&gt;&lt;br /&gt;&lt;/p&gt;
 &lt;p style=&quot; margin-top:12px; margin-bottom:12px; margin-left:0px; margin-right:0px; -qt-block-indent:0; text-indent:0px;&quot;&gt;&lt;a href=&quot;http://trends.earth/docs/en/background/understanding_indicators15.html#productivity-performance&quot;&gt;&lt;span style=&quot; font-family:&apos;Ubuntu&apos;; font-size:11pt; text-decoration: underline; color:#0000ff;&quot;&gt;More information on Productivity Performance&lt;/span&gt;&lt;/a&gt;&lt;/p&gt;&lt;/body&gt;&lt;/html&gt;</source>
-<<<<<<< HEAD
-        <translation type="unfinished"></translation>
-=======
         <translation type="unfinished">&lt;!DOCTYPE HTML PÚBLICO &quot;-//W3C//DTD HTML 4.0//ES&quot; &quot;http://www.w3.org/TR/REC-html40/strict.dtd&quot;&gt;
 &lt;html&gt;&lt;head&gt;&lt;meta name=&quot;qrichtext&quot; content=&quot;1&quot; /&gt;&lt;style type=&quot;text/css&quot;&gt;
 p, li { espacio en blanco: previo al cierre; }
@@ -1789,7 +1744,6 @@
 &lt;li style=&quot; font-family:'Ubuntu'; font-size:11pt;&quot; style=&quot; margin-top:12px; margin-bottom:12px; margin-left:0px; margin-right:0px; -qt-block-indent:0; text-indent:0px;&quot;&gt;Si el NDVI medio observado es inferior al 50 % de la productividad máxima, ese píxel se considera potencialmente degradado para este indicador.&lt;/li&gt;&lt;/ol&gt;
 &lt;p style=&quot;-qt-paragraph-type:empty; margin-top:12px; margin-bottom:12px; margin-left:0px; margin-right:0px; -qt-block-indent:0; text-indent:0px; font-family:'Ubuntu'; font-size:11pt;&quot;&gt;&lt;br /&gt;&lt;/p&gt;
 &lt;p style=&quot; margin-top:12px; margin-bottom:12px; margin-left:0px; margin-right:0px; -qt-block-indent:0; text-indent:0px;&quot;&gt;&lt;a href=&quot;http://trends.earth/docs/en/background/understanding_indicators15.html#productivity-performance&quot;&gt;&lt;span style=&quot; font-family:'Ubuntu'; font-size:11pt; text-decoration: underline; color:#0000ff;&quot;&gt;Más información sobre el rendimiento de la productividad&lt;/span&gt;&lt;/a&gt;&lt;/p&gt;&lt;/body&gt;&lt;/html&gt;</translation>
->>>>>>> 1fb613ee
     </message>
     <message>
         <location filename="../calculate_prod.py" line="189"/>
@@ -2701,9 +2655,6 @@
 &lt;p style=&quot; margin-top:12px; margin-bottom:12px; margin-left:0px; margin-right:0px; -qt-block-indent:0; text-indent:0px;&quot;&gt;Submitting a false positive / false negative layer is optional. This layer can be used to correct for cases when there are known errors in the indicator data used for Strategic Objective 1.&lt;/p&gt;
 &lt;p style=&quot; margin-top:12px; margin-bottom:12px; margin-left:0px; margin-right:0px; -qt-block-indent:0; text-indent:0px;&quot;&gt;&lt;span style=&quot; font-style:italic;&quot;&gt;Affected areas&lt;/span&gt;&lt;/p&gt;
 &lt;p style=&quot; margin-top:12px; margin-bottom:12px; margin-left:0px; margin-right:0px; -qt-block-indent:0; text-indent:0px;&quot;&gt;Checking the &amp;quot;Calculation is for affected areas only&amp;quot; box will include an indicator in the report that this calculation is for affected areas. Note that reporting on affected areas is an optional element in the UNCCD 2022 reporting process and is additional to national reporting. &#xe2;&#x80;&#x9c;Affected Areas&#xe2;&#x80;&#x9d; are defined in Article 1 of the Convention as &#xe2;&#x80;&#x9c;arid, semi-arid and/or dry sub-humid areas affected or threatened by desertification.&#xe2;&#x80;&#x9d; Parties may opt to use this definition or to provide the operational definition of affected area in use in their country.&#xe2;&#x80;&#x9d;&lt;/p&gt;&lt;/body&gt;&lt;/html&gt;</source>
-<<<<<<< HEAD
-        <translation type="unfinished"></translation>
-=======
         <translation type="unfinished">&lt;!DOCTYPE HTML PÚBLICO &quot;-//W3C//DTD HTML 4.0//ES&quot; &quot;http://www.w3.org/TR/REC-html40/strict.dtd&quot;&gt;
 &lt;html&gt;&lt;head&gt;&lt;meta name=&quot;qrichtext&quot; content=&quot;1&quot; /&gt;&lt;style type=&quot;text/css&quot;&gt;
 p, li { espacio en blanco: previo al cierre; }
@@ -2714,7 +2665,6 @@
 &lt;p style=&quot; margin-top:12px; margin-bottom:12px; margin-left:0px; margin-right:0px; -qt-block-indent:0; text-indent:0px;&quot;&gt;La presentación de una capa de falsos positivos y falsos negativos es opcional. Esta capa puede usarse para corregir los casos en los que hay errores conocidos en los datos de los indicadores usados para el Objetivo Estratégico 1.&lt;/p&gt;
 &lt;p style=&quot; margin-top:12px; margin-bottom:12px; margin-left:0px; margin-right:0px; -qt-block-indent:0; text-indent:0px;&quot;&gt;&lt;span style=&quot; font-style:italic;&quot;&gt;Zonas afectadas&lt;/span&gt;&lt;/p&gt;
 &lt;p style=&quot; margin-top:12px; margin-bottom:12px; margin-left:0px; margin-right:0px; -qt-block-indent:0; text-indent:0px;&quot;&gt;Si se marca la casilla &amp;quot; El cálculo es solo para las zonas afectadas &amp;quot; se incluirá un indicador en el informe de que este cálculo es para las zonas afectadas. Observe que la presentación de informes sobre las zonas afectadas es un elemento opcional en el proceso de presentación de informes de la CLD 2022 y es adicional a la presentación de informes nacionales. Las zonas afectadas se definen en el artículo 1 de la convención como &quot;zonas áridas, semiáridas y/o subhúmedas secas afectadas o amenazadas por la desertificación&quot;. Las Partes pueden optar por usar esta definición o proporcionar la definición operativa de zona afectada que se use en su país. â&lt;/p&gt;&lt;/body&gt;&lt;/html&gt;</translation>
->>>>>>> 1fb613ee
     </message>
     <message>
         <location filename="../calculate_unccd.py" line="203"/>
@@ -4193,11 +4143,7 @@
     <message>
         <location filename="../timeseries.py" line="282"/>
         <source>The bounding box of the requested area (approximately {:.6n} sq km) is too large. The timeseries tool can process a maximum area of 1 million sq km at a time. Choose a smaller area to process.</source>
-<<<<<<< HEAD
-        <translation type="unfinished"></translation>
-=======
         <translation>El cuadro delimitador del área solicitada (aproximadamente {:.6n} km2) es demasiado grande. La herramienta de series temporales puede procesar un área máxima de 1 millón de km2 a la vez. Elija un área más pequeña para procesar.</translation>
->>>>>>> 1fb613ee
     </message>
 </context>
 <context>
@@ -5630,11 +5576,7 @@
     <message>
         <location filename="../gui/WidgetMain.ui" line="110"/>
         <source>Create&#xe2;&#x80;&#xa6;</source>
-<<<<<<< HEAD
-        <translation type="unfinished"></translation>
-=======
         <translation type="unfinished">Createâ¦</translation>
->>>>>>> 1fb613ee
     </message>
     <message>
         <location filename="../gui/WidgetMain.ui" line="117"/>
@@ -5705,11 +5647,7 @@
     <message>
         <location filename="../areaofinterest.py" line="467"/>
         <source>Invalid geometry in row {}. Check that all input geom_jsons are valid before processing. Try using the check validity tool on the &quot;Vector&quot; menu on the toolbar for more information on which features are invalid (Under &quot;Vector&quot; - &quot;Geometry Tools&quot; - &quot;Check Validity&quot;).</source>
-<<<<<<< HEAD
-        <translation type="unfinished"></translation>
-=======
         <translation>Geometría no válida en la fila {}. Compruebe que todas las geom_jsons de entrada son válidas antes de procesarlas. Pruebe a usar la herramienta de comprobación de validez en el menú &quot;Vector&quot; de la barra de herramientas para obtener más información sobre qué características no son válidas (En &quot;Vector&quot; - &quot;Herramientas de geometría&quot; - &quot;Comprobar validez&quot;).</translation>
->>>>>>> 1fb613ee
     </message>
     <message>
         <location filename="../areaofinterest.py" line="598"/>
