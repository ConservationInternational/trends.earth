--- conflicted
+++ resolved
@@ -1,10 +1,6 @@
 <?xml version="1.0" encoding="utf-8"?>
-<<<<<<< HEAD
-<!DOCTYPE TS><TS version="2.0" language="pt" sourcelanguage="">
-=======
 <!DOCTYPE TS>
 <TS version="2.1" language="pt">
->>>>>>> 1fb613ee
 <context>
     <name>AlgorithmEditorWidget</name>
     <message>
@@ -28,20 +24,12 @@
     <message>
         <location filename="../maptools.py" line="52"/>
         <source>0.00 km&#xc2;&#xb2;</source>
-<<<<<<< HEAD
-        <translation>0.00 kmÂ²</translation>
-=======
         <translation type="unfinished">0.00 kmÂ²</translation>
->>>>>>> 1fb613ee
     </message>
     <message>
         <location filename="../maptools.py" line="57"/>
         <source>{:.6g} km&#xc2;&#xb2;</source>
-<<<<<<< HEAD
-        <translation>{:.6g} kmÂ²</translation>
-=======
         <translation type="unfinished">{:.6g} kmÂ²</translation>
->>>>>>> 1fb613ee
     </message>
     <message>
         <location filename="../settings.py" line="464"/>
@@ -102,11 +90,7 @@
     <message>
         <location filename="../maptools.py" line="98"/>
         <source> km&#xc2;&#xb2;</source>
-<<<<<<< HEAD
-        <translation>kmÂ²</translation>
-=======
         <translation type="unfinished">kmÂ²</translation>
->>>>>>> 1fb613ee
     </message>
 </context>
 <context>
@@ -1099,24 +1083,6 @@
         <translation>&lt;html&gt;&lt;head/&gt;&lt;body&gt;&lt;p align=&quot;right&quot;&gt;População feminina&lt;/p&gt;&lt;/body&gt;&lt;/html&gt;</translation>
     </message>
     <message>
-<<<<<<< HEAD
-        <location filename="../gui/DlgCalculateLDNSummaryTableAdmin.ui" line="1150"/>
-        <source>type</source>
-        <translation type="obsolete">tipo</translation>
-    </message>
-    <message>
-        <location filename="../gui/DlgCalculateLDNSummaryTableAdmin.ui" line="1086"/>
-        <source>male</source>
-        <translation type="obsolete">masculina</translation>
-    </message>
-    <message>
-        <location filename="../gui/DlgCalculateLDNSummaryTableAdmin.ui" line="1111"/>
-        <source>female</source>
-        <translation type="obsolete">feminina</translation>
-    </message>
-    <message>
-=======
->>>>>>> 1fb613ee
         <location filename="../gui/DlgCalculateLDNSummaryTableAdmin.ui" line="1044"/>
         <source>Population broken down by sex</source>
         <translation>População separada por género</translation>
@@ -1127,14 +1093,6 @@
         <translation>&lt;html&gt;&lt;head/&gt;&lt;body&gt;&lt;p align=&quot;right&quot;&gt;População total&lt;/p&gt;&lt;/body&gt;&lt;/html&gt;</translation>
     </message>
     <message>
-<<<<<<< HEAD
-        <location filename="../gui/DlgCalculateLDNSummaryTableAdmin.ui" line="1153"/>
-        <source>total</source>
-        <translation type="obsolete">total</translation>
-    </message>
-    <message>
-=======
->>>>>>> 1fb613ee
         <location filename="../gui/DlgCalculateLDNSummaryTableAdmin.ui" line="617"/>
         <source>Include progress period (for comparison to baseline)</source>
         <translation>Incluir período de progresso (para comparação com a linha de base)</translation>
