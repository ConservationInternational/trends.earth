import copy
import datetime as dt
import json
import re
import os
import typing
import unicodedata
import urllib.parse
import logging
import uuid
import shutil
from pathlib import Path
from typing import List

from marshmallow.exceptions import ValidationError
from osgeo import gdal
from qgis.core import QgsApplication, QgsTask
from qgis.PyQt import QtCore
from te_algorithms.gdal.util import combine_all_bands_into_vrt
from te_schemas import jobs, results
from te_schemas.algorithms import AlgorithmRunMode
from te_schemas.results import URI
from te_schemas.results import Band as JobBand
from te_schemas.results import (DataType, Raster, RasterFileType,
                                RasterResults, ResultType)

from .. import api, areaofinterest, conf
from .. import download as ldmp_download
<<<<<<< HEAD
from .. import layers, utils
=======
from .. import layers
from .. import utils
from .. import metadata
>>>>>>> f26ae621
from ..logger import log
from . import models
from .models import Job

logger = logging.getLogger(__name__)

def slugify(value, allow_unicode=False):
    """
    Taken from https://github.com/django/django/blob/master/django/utils/text.py
    Convert to ASCII if 'allow_unicode' is False. Convert spaces or repeated
    dashes to single dashes. Remove characters that aren't alphanumerics,
    underscores, or hyphens. Convert to lowercase. Also strip leading and
    trailing whitespace, dashes, and underscores.
    """
    value = str(value)

    if allow_unicode:
        value = unicodedata.normalize('NFKC', value)
    else:
        value = unicodedata.normalize('NFKD',
                                      value).encode('ascii',
                                                    'ignore').decode('ascii')
    value = re.sub(r'[^\w\s-]', '', value.lower())

    return re.sub(r'[-\s]+', '-', value).strip('-_')


def is_gdal_vsi_path(path: Path):
    return re.match(r"(\\)|(/)vsi(s3)|(gs)", str(path)) is not None


def _get_extent_tuple(path):
    log(f'Trying to calculate extent of {path}')
    ds = gdal.Open(str(path))
    if ds:
        min_x, xres, _, max_y, _, yres = ds.GetGeoTransform()
        cols = ds.RasterXSize
        rows = ds.RasterYSize
         
        extent = (min_x, max_y + rows*yres, min_x + cols*xres, max_y)
        log(f'Calculated extent {[*extent]}')
        return extent
    else:
        log("Failed to calculate extent - couldn't open dataset")
        return None


def _set_results_extents(job):
    log(f'Setting extents for job {job.id}')
    for raster in job.results.rasters.values():
        if raster.type == results.RasterType.ONE_FILE_RASTER:
            if not hasattr(raster, 'extent') or raster.extent is None:
                raster.extent = _get_extent_tuple(raster.uri.uri)
                log(f'set job {job.id} {raster.datatype} {raster.type} '
                    f'extent to {raster.extent}')
        elif raster.type == results.RasterType.TILED_RASTER:
            if not hasattr(raster, 'extents') or raster.extents is None:
                raster.extents = []
                for raster_tile_uri in raster.tile_uris:
                    raster.extents.append(_get_extent_tuple(raster_tile_uri.uri))
                log(f'set job {job.id} {raster.datatype} {raster.type} '
                    f'extents to {raster.extents}')
        else:
            raise RuntimeError(f"Unknown raster type {raster.type!r}")


def _load_raw_job(raw_job):
    job = Job.Schema().load(raw_job)
    if (
        job.results.type == results.ResultType.RASTER_RESULTS and
        job.status in [jobs.JobStatus.DOWNLOADED, jobs.JobStatus.GENERATED_LOCALLY]
    ):
        _set_results_extents(job)
    return job


class LocalJobTask(QgsTask):
    job: Job
    area_of_interest: areaofinterest.AOI

    processed_job: QtCore.pyqtSignal = QtCore.pyqtSignal(Job)

    def __init__(self, description, job, area_of_interest):
        super().__init__(description, QgsTask.CanCancel)
        self.job = job
        self.area_of_interest = area_of_interest

    def run(self):
        logger.debug('Running task')
        execution_handler = utils.load_object(self.job.script.execution_callable)
        job_output_path, dataset_output_path = _get_local_job_output_paths(self.job)
        self.completed_job = execution_handler(
            self.job, self.area_of_interest, job_output_path, dataset_output_path
        )

        if self.completed_job is None:
            logger.debug('Completed run function - failure')
            return False
        else:
            logger.debug('Completed run function - success')
            return True

    def finished(self, result):
        logger.debug('Finished task')
        if result:
            self.processed_job.emit(self.completed_job)
            logger.debug('Task succeeded')
        else:
            logger.debug('Task failed')


class JobManager(QtCore.QObject):
    _encoding = "utf-8"
    _relevant_job_age_threshold_days = 14

    _known_running_jobs: typing.Dict[uuid.UUID, Job]
    _known_finished_jobs: typing.Dict[uuid.UUID, Job]
    _known_failed_jobs: typing.Dict[uuid.UUID, Job]
    _known_deleted_jobs: typing.Dict[uuid.UUID, Job]
    _known_downloaded_jobs: typing.Dict[uuid.UUID, Job]

    refreshed_local_state: QtCore.pyqtSignal = QtCore.pyqtSignal()
    refreshed_from_remote: QtCore.pyqtSignal = QtCore.pyqtSignal()
    downloaded_job_results: QtCore.pyqtSignal = QtCore.pyqtSignal(Job)
    downloaded_available_jobs_results: QtCore.pyqtSignal = QtCore.pyqtSignal()
    deleted_job: QtCore.pyqtSignal = QtCore.pyqtSignal(Job)
    submitted_remote_job: QtCore.pyqtSignal = QtCore.pyqtSignal(Job)
    submitted_local_job: QtCore.pyqtSignal = QtCore.pyqtSignal(Job)
    processed_local_job: QtCore.pyqtSignal = QtCore.pyqtSignal(Job)
    imported_job: QtCore.pyqtSignal = QtCore.pyqtSignal(Job)

    def __init__(self, *args, **kwargs):
        super().__init__(*args, **kwargs)
        self.clear_known_jobs()
        self.tm = QgsApplication.taskManager()

    @property
    def known_jobs(self):
        return {
            jobs.JobStatus.RUNNING: self._known_running_jobs,
            jobs.JobStatus.FINISHED: self._known_finished_jobs,
            jobs.JobStatus.FAILED: self._known_failed_jobs,
            jobs.JobStatus.DELETED: self._known_deleted_jobs,
            jobs.JobStatus.DOWNLOADED: self._known_downloaded_jobs,
        }

    @property
    def relevant_jobs(self) -> typing.List[Job]:
        relevant_statuses = (
            jobs.JobStatus.RUNNING,
            jobs.JobStatus.FINISHED,
            jobs.JobStatus.FAILED,
            jobs.JobStatus.DOWNLOADED,
        )
        result = []

        for status in relevant_statuses:
            result.extend(self.known_jobs[status].values())

        return result

    @property
    def running_jobs_dir(self) -> Path:
        return Path(
            conf.settings_manager.get_value(conf.Setting.BASE_DIR)
        ) / "running-jobs"

    @property
    def finished_jobs_dir(self) -> Path:
        return Path(
            conf.settings_manager.get_value(conf.Setting.BASE_DIR)
        ) / "finished-jobs"

    @property
    def failed_jobs_dir(self) -> Path:
        return Path(
            conf.settings_manager.get_value(conf.Setting.BASE_DIR)
        ) / "failed-jobs"

    @property
    def deleted_jobs_dir(self) -> Path:
        return Path(
            conf.settings_manager.get_value(conf.Setting.BASE_DIR)
        ) / "deleted-jobs"

    @property
    def datasets_dir(self) -> Path:
        return Path(
            conf.settings_manager.get_value(conf.Setting.BASE_DIR)
        ) / "datasets"

    @property
    def exports_dir(self) -> Path:
        return Path(
            conf.settings_manager.get_value(conf.Setting.BASE_DIR)
        ) / "exported"

    @classmethod
    def get_job_basename(cls, job: Job, with_uuid=False):
        separator = "_"
        name_fragments = []
        task_name = slugify(job.task_name)

        if task_name:
            name_fragments.append(task_name)

        if job.script:
            name_fragments.append(job.script.name)

        if job.local_context.area_of_interest_name:
            name_fragments.append(job.local_context.area_of_interest_name)

        if len(name_fragments) == 0 or with_uuid:
            name_fragments.append(str(job.id))

        return separator.join(name_fragments)

    def clear_known_jobs(self):
        self._known_running_jobs = {}
        self._known_finished_jobs = {}
        self._known_failed_jobs = {}
        self._known_deleted_jobs = {}
        self._known_downloaded_jobs = {}

    def refresh_local_state(self):
        """Update dataset manager's in-memory cache by scanning the local filesystem

        This function should be called periodically in order to ensure eventual
        consistency of the in-memory cache with the actual filesystem state.
        The filesystem is the source of truth for existing job metadata files and
        available results.
        """

        self._known_running_jobs = {
            j.id: j
            for j in self._get_local_jobs(jobs.JobStatus.RUNNING)
        }
        self._refresh_local_downloaded_jobs()
        # We copy the dictionary before iterating in order to avoid having it
        # change size during the process
        frozen_known_downloaded_jobs = self._known_downloaded_jobs.copy()
        # move any downloaded jobs with missing local paths back to FINISHED

        for j_id, j in frozen_known_downloaded_jobs.items():
            if (
                j.results.uri and not is_gdal_vsi_path(j.results.uri.uri)
                and not j.results.uri.uri.exists()
            ):
                log(
                    f'job {j_id} currently marked as DOWNLOADED but has '
                    'missing paths, so moving back to FINISHED status'
                )
                j.results.uri = None
                self._change_job_status(
                    j, jobs.JobStatus.FINISHED, force_rewrite=True
                )
        # Refresh again to pickup the changes back in the original dictionary
        self._refresh_local_downloaded_jobs()
        # filter list in case any jobs were moved from downloaded to finished
        self._known_downloaded_jobs = {
            j_id: j
            for j_id, j in self._known_downloaded_jobs.items() if j.status in
            [jobs.JobStatus.DOWNLOADED, jobs.JobStatus.GENERATED_LOCALLY]
        }

        # NOTE: finished and failed jobs are treated differently here because
        # we also make sure to delete those that are old and never got
        # downloaded (or are old and failed)
        self._get_local_finished_jobs()
        self._get_local_failed_jobs()
        self.refreshed_local_state.emit()

    def refresh_from_remote_state(self, emit_signal: bool = True):
        """Request the latest state from the remote server

        Then update filesystem directories too.

        Checking for remote updates entails:

        - Scanning the `running-jobs` local directory, looking for job metadata files
        - Scanning the remote server in order to retrieve a list of all remote job
           metadata files
        - Comparing each remote job with the local job
        - If a job is both on the local jobs list and on the remote jobs list, we
          proceed to update its local job metadata file

       - If a job is only on the local list, then something went wrong with its remote
         processing. We can notify the user and then we remove the job metadata file
         from the `running-jobs` directory immediately. This job is effectively
         discarded. The user will need to retry execution, if needed

       - If a job is only on the remote list, then we might have asked that its
         results be deleted in the past. We look for the job's id on the
         `deleted-datasets` directory.

         - If we find that the results of this job were deleted on purpose, then we
           ignore the remote job.

         - If we cannot find the job on the `deleted-datasets` directory, then we
           assume this is a new job that was created by some other means (another
           client other than QGIS) and we store it locally in either the
           `running-jobs` dir or the `finished-jobs` dir, depending on the job's status

       - If the job is complete we can now download the results. However, we may have
         to do that on demand, so it is not done immediately. Instead, we move the
         job metadata file to the `finished-jobs` directory on disk

        """

        now = dt.datetime.now(tz=dt.timezone.utc)
        relevant_date = now - dt.timedelta(
            days=self._relevant_job_age_threshold_days
        )
        remote_jobs = get_remote_jobs(end_date=relevant_date)

        if conf.settings_manager.get_value(
            conf.Setting.FILTER_JOBS_BY_BASE_DIR
        ):
            relevant_remote_jobs = get_relevant_remote_jobs(remote_jobs)
        else:
            relevant_remote_jobs = remote_jobs

        self._refresh_local_running_jobs(relevant_remote_jobs)
        self._refresh_local_finished_jobs(relevant_remote_jobs)
        self._refresh_local_downloaded_jobs()
        self._refresh_local_generated_jobs()
        self._refresh_local_deleted_jobs()

        if emit_signal:
            self.refreshed_from_remote.emit()

    def delete_job(self, job: Job):
        """Delete a job metadata file and any associated datasets from the local disk

        The job metadata file is moved to the `deleted-jobs` dir. This shall prevent
        subsequent downloads when refreshing the local state from the remote server.

        """

        if job.status != jobs.JobStatus.DELETED:
            try:
                _delete_job_datasets(job)
            except PermissionError:
                log(
                    f"Permissions error on path skipping deletion of {job.id}..."
                )
                # TODO: add back in old code used for removing visible layers
                # prior to deletion

                return
            self._change_job_status(
                job, jobs.JobStatus.DELETED, force_rewrite=False
            )
        else:
            log(f"job {job.id} has already been deleted, skipping...")
        self.deleted_job.emit(job)

    def submit_remote_job(
        self,
        params: typing.Dict,
        script_id: uuid.UUID,
    ) -> typing.Optional[Job]:
        """Submit a job for remote execution

        Creation of new jobs entails:
        1. submitting a process for remote execution
        2. waiting server response with a job metadata file
        3. storing returned job metadata file on disk, on the `running-jobs` directory

        """

        # Note - this is a reimplementation of api.run_script
        final_params = params.copy()
        final_params["task_notes"] = params["task_notes"]
        final_params["local_context"] = jobs.JobLocalContext().Schema().dump(
            _get_local_context()
        )
        url_fragment = f"/api/v1/script/{script_id}/run"
        response = api.call_api(
            url_fragment, "post", final_params, use_token=True
        )
        try:
            raw_job = response["data"]
        except TypeError:
            job = None
        else:
            job = _load_raw_job(raw_job)
            self.write_job_metadata_file(job)
            self._update_known_jobs_with_newly_submitted_job(job)
            self.submitted_remote_job.emit(job)

        return job

    def submit_local_job_as_qgstask(
        self, params: typing.Dict, script_name: str,
        area_of_interest: areaofinterest.AOI
    ):
        final_params = params.copy()
        task_name = final_params.pop("task_name")
        task_notes = final_params.pop("task_notes")
        job = Job(
            id=uuid.uuid4(),
            params=final_params,
            progress=0,
            start_date=dt.datetime.now(dt.timezone.utc),
            status=jobs.JobStatus.PENDING,
            local_context=_get_local_context(),
            task_name=task_name,
            task_notes=task_notes,
            results=RasterResults(name=script_name, rasters={}, uri=None),
            script=models.get_job_local_script(script_name)
        )
        self.write_job_metadata_file(job)
        self._update_known_jobs_with_newly_submitted_job(job)
        self.submitted_local_job.emit(job)

        job_name_parts = []
        if task_name:
            job_name_parts.append(task_name)
        elif job.local_context.area_of_interest_name:
            job_name_parts.append(job.local_context.area_of_interest_name)
        job_name_parts.append(script_name)
        job_name = ' - '.join(job_name_parts)

        job_task = LocalJobTask(job_name, job, area_of_interest)
        job_task.processed_job.connect(self.finish_local_job)
        self.tm.addTask(job_task)

    def submit_local_job(
        self, params: typing.Dict, script_name: str,
        area_of_interest: areaofinterest.AOI
    ):
        final_params = params.copy()
        task_name = final_params.pop("task_name")
        task_notes = final_params.pop("task_notes")
        job = Job(
            id=uuid.uuid4(),
            params=final_params,
            progress=0,
            start_date=dt.datetime.now(dt.timezone.utc),
            status=jobs.JobStatus.PENDING,
            local_context=_get_local_context(),
            task_name=task_name,
            task_notes=task_notes,
            results=RasterResults(name=script_name, rasters={}, uri=None),
            script=models.get_job_local_script(script_name)
        )
        self.write_job_metadata_file(job)
        self._update_known_jobs_with_newly_submitted_job(job)
        self.submitted_local_job.emit(job)
        self.process_local_job(job, area_of_interest)

    def process_local_job(
        self, job: Job, area_of_interest: areaofinterest.AOI
    ):
        execution_handler = utils.load_object(job.script.execution_callable)
        job_output_path, dataset_output_path = _get_local_job_output_paths(job)
        done_job = execution_handler(
            job, area_of_interest, job_output_path, dataset_output_path
        )
        self.finish_local_job(done_job)

    def finish_local_job(self, job):
        self._move_job_to_dir(
            job, new_status=jobs.JobStatus.GENERATED_LOCALLY
        )
        self.processed_local_job.emit(job)

    def download_job_results(self, job: Job) -> Job:
        handler = {
            ResultType.RASTER_RESULTS: self._download_cloud_results,
            ResultType.TIME_SERIES_TABLE: self._download_timeseries_table,
        }.get(job.results.type)

        if handler:
            handler: typing.Callable
            output_path = handler(job)

            if output_path is not None:
                job.results.uri = output_path
                self._change_job_status(
                    job, jobs.JobStatus.DOWNLOADED, force_rewrite=True
                )
            self.downloaded_job_results.emit(job)
        else:
            # TODO: show a message noting that can't download this job type,
            # then disable the download button
            pass

        metadata.init_datatset_metadata(job)

        # TODO: maybe we don't need to return anything here
        return job

    def download_available_results(self):
        """Download all finished jobs' results.

        Downloading remote results entails:
        - For each job that is known to be in a FINISHED state, we retrieve the relevant
          download URL(s)
        - We try to download all results into some subdir under the `downloaded-datasets`
          directory
        - If the download was successful, we now create a result metadata file and put it
          in the `downloaded-datasets` directory. If not, we do not do anything and will
          allow the user to retry downloading later
        - When we have created the result metadata file we delete the job metadata file,
          as it is not necessary anymore

        """
        # NOTE: We copy the dictionary before iterating in order to avoid having it
        # change size during the bulk download process. The original
        # `self.known_jobs[JobStatus.FINISHED]` dict is being updated as each
        # job result is being downloaded
        frozen_finished_jobs = self.known_jobs[jobs.JobStatus.FINISHED].copy()

        if len(frozen_finished_jobs) > 0:
            for job in frozen_finished_jobs.values():
                self.download_job_results(job)
            self.downloaded_available_jobs_results.emit()

    def display_default_job_results(self, job: Job):
        if job.results.uri.uri.suffix in [".tif", ".vrt"]:
            for band_index, band in enumerate(
                job.results.get_bands(), start=1
            ):
                if band.add_to_map:
                    layers.add_layer(
                        str(job.results.uri.uri), band_index,
                        JobBand.Schema().dump(band)
                    )

    def display_selected_job_results(self, job: Job, band_numbers):
        if job.results.uri.uri.suffix in [".tif", ".vrt"]:
            for n, band in enumerate(job.results.get_bands(), start=1):
                if n in band_numbers:
                    layers.add_layer(
                        str(job.results.uri.uri), n,
                        JobBand.Schema().dump(band)
                    )

    def import_job(self, job: Job, job_path):
        # First check if data path is relative to job file. If it is, update
        # the data_path and other_path before moving the job file so the data
        # can still be found after moving the job file
        # TODO: Need to handle moving all raster paths, not just the main
        # datapath

        if (
            job.results.uri and not job.results.uri.uri.is_absolute() and
            not is_gdal_vsi_path(job.results.uri.uri
                                 )  # don't change gdal virtual fs references
        ):
            # If the path doesn't exist, but the filename does exist in the
            # same folder as the job, assume that is what is meant
            possible_path = Path(job_path.parent / job.results.uri.uri.name
                                 ).absolute()

            if possible_path.exists():
                job.results.uri.uri = possible_path
            job.results.uri.uri = possible_path
            # # Assume the other_paths also need to be converted
            # job.results.other_paths = [
            #     Path(job_path.parent / p).absolute()
            #     for p in job.results.other_paths
            # ]
        self._move_job_to_dir(job, job.status, force_rewrite=True)

        if job.status == jobs.JobStatus.PENDING:
            status = jobs.JobStatus.RUNNING
        elif job.status == jobs.JobStatus.GENERATED_LOCALLY:
            status = jobs.JobStatus.DOWNLOADED
        else:
            status = job.status
        log(f'job status is: {job.status}')
        log(f'emitting job {job.id}')
        self.known_jobs[status][job.id] = job
        self.imported_job.emit(job)

    def create_job_from_dataset(
        self, dataset_path: Path, band_name: str, band_metadata: typing.Dict
    ) -> Job:
        band_info = JobBand(
            name=band_name,
            no_data_value=-32768.0,
            metadata=band_metadata.copy()
        )

        if band_name == "Land cover (7 class)":
            script = conf.KNOWN_SCRIPTS["local-land-cover"]
        elif band_name == "Soil organic carbon":
            script = conf.KNOWN_SCRIPTS["local-soil-organic-carbon"]
        elif band_name == "Land Productivity Dynamics (LPD)":
            script = conf.KNOWN_SCRIPTS["productivity"]
        else:
            raise RuntimeError(f"Invalid band name: {band_name!r}")
        now = dt.datetime.now(tz=dt.timezone.utc)
        rasters= {
            DataType.INT16.value:
            Raster(
                uri=URI(uri=dataset_path, type='local'),
                bands=[band_info],
                datatype=DataType.INT16,
                filetype=RasterFileType.GEOTIFF,
                extent=_get_extent_tuple(dataset_path)
            )
        }
        job = Job(
            id=uuid.uuid4(),
            params={},
            progress=100,
            start_date=dt.datetime.now(dt.timezone.utc),
            status=jobs.JobStatus.GENERATED_LOCALLY,
            local_context=_get_local_context(),
            results=RasterResults(
                name=f"{band_name} results",
                rasters=rasters,
                uri=URI(uri=dataset_path, type='local'),
            ),
            task_name="Imported dataset",
            task_notes="",
            script=script,
            end_date=now
        )

        return job

    def _update_known_jobs_with_newly_submitted_job(self, job: Job):
        status = job.status

        if status == jobs.JobStatus.PENDING:
            status = jobs.JobStatus.RUNNING
        self.known_jobs[status][job.id] = job

    def _change_job_status(
        self, job: Job, target: jobs.JobStatus, force_rewrite: bool = True
    ):
        """Modify a job's status both in the in-memory cache and on the filesystem"""
        previous_status = job.status

        if previous_status == jobs.JobStatus.PENDING:
            previous_status = jobs.JobStatus.RUNNING
        elif previous_status == jobs.JobStatus.GENERATED_LOCALLY:
            previous_status = jobs.JobStatus.DOWNLOADED
        # this already sets the new status on the job
        self._move_job_to_dir(job, target, force_rewrite=force_rewrite)
        del self.known_jobs[previous_status][job.id]
        self.known_jobs[job.status][job.id] = job

    def _download_cloud_results(self, job: jobs.Job) -> typing.Optional[Path]:
        base_output_path = self.get_downloaded_dataset_base_file_path(job)

        out_rasters = {}

        if len([*job.results.rasters.values()]) == 0:
            log(f'No results to download for {job.id}')

        for key, raster in job.results.rasters.items():
            file_out_base = f"{base_output_path.name}_{key}"

            if raster.type == results.RasterType.TILED_RASTER:
                tile_uris = []

                for uri_number, uri in enumerate(raster.tile_uris):
                    out_file = (
                        base_output_path.parent /
                        f"{file_out_base}_{uri_number}.tif"
                    )
                    _download_result(
                        uri.uri,
                        base_output_path.parent /
                        f"{file_out_base}_{uri_number}.tif",
                    )
                    tile_uris.append(results.URI(uri=out_file, type='local'))

                raster.tile_uris = tile_uris

                vrt_file = base_output_path.parent / f"{file_out_base}.vrt"
                _get_raster_vrt(
                    tiles=[str(uri.uri) for uri in tile_uris],
                    out_file=vrt_file,
                )
                out_rasters[key] =  results.TiledRaster(
                        tile_uris=tile_uris,
                        bands=raster.bands,
                        datatype=raster.datatype,
                        filetype=raster.filetype,
                        uri=results.URI(uri=vrt_file, type='local'),
                        type=results.RasterType.TILED_RASTER
                    )
            else:
                out_file = base_output_path.parent / f"{file_out_base}.tif"
                _download_result(
                    raster.uri.uri,
                    out_file,
                )
                raster_uri = results.URI(uri=out_file, type='local')
                raster.uri = raster_uri
                out_rasters[key] =  results.Raster(
                    uri=raster_uri,
                    bands=raster.bands,
                    datatype=raster.datatype,
                    filetype=raster.filetype,
                    type=results.RasterType.ONE_FILE_RASTER
                )

        job.results.rasters = out_rasters

        # Setup the main data_path. This could be a vrt (if job.results.rasters
        # has more than one Raster, or if it has one or more TiledRasters)

        if (
            len(job.results.rasters) > 1 or (
                len(job.results.rasters) == 1
                and [*job.results.rasters.values()
                     ][0].type == results.RasterType.TILED_RASTER
            )
        ):
            vrt_file = base_output_path.parent / f"{base_output_path.name}.vrt"
            main_raster_file_paths = [raster.uri.uri for raster in out_rasters.values()]
            combine_all_bands_into_vrt(main_raster_file_paths, vrt_file)
            job.results.uri = results.URI(uri=vrt_file, type='local')
        else:
            job.results.uri = [*job.results.rasters.values()][0].uri

        _set_results_extents(job)

        return job.results.uri

    def _download_timeseries_table(self, job: Job) -> typing.Optional[Path]:
        raise NotImplementedError

    def _refresh_local_running_jobs(
        self, remote_jobs: typing.List[Job]
    ) -> typing.Dict[uuid.UUID, Job]:
        """Update local directory of running jobs by comparing with the remote jobs"""
        local_running_jobs = self._get_local_jobs(jobs.JobStatus.RUNNING)
        self._known_running_jobs = {}
        # first go over all previously known jobs and check if they are still running

        for old_running_job in local_running_jobs:
            remote_job = find_job(old_running_job, remote_jobs)

            if remote_job is None:  # unexpected behavior, remove the local job file
                self._remove_job_metadata_file(old_running_job)
                log(
                    f"Could not find job {old_running_job.id!r} on the remote server "
                    f"anymore. Deleting job metadata file from the base directory... "
                )
            elif remote_job.status == jobs.JobStatus.RUNNING:
                self._known_running_jobs[remote_job.id] = remote_job
                self.write_job_metadata_file(remote_job)
            else:  # job is not running anymore - maybe it is finished
                self._remove_job_metadata_file(old_running_job)
        # now check for any new jobs (these might have been submitted by another client)
        known_running = [j.id for j in self._known_running_jobs.values()]

        for remote in remote_jobs:
            remote_running = remote.status == jobs.JobStatus.RUNNING

            if remote_running and remote.id not in known_running:
                log(
                    f"Found new remote job: {remote.id!r}. Adding it to local base "
                    f"directory..."
                )
                self._known_running_jobs[remote.id] = remote
                self.write_job_metadata_file(remote)

        return self._known_running_jobs

    def _refresh_local_finished_jobs(
        self, remote_jobs: typing.List[Job]
    ) -> typing.Dict[uuid.UUID, Job]:
        self._known_finished_jobs = {
            j.id: j
            for j in self._get_local_jobs(jobs.JobStatus.FINISHED)
        }
        local_ids = self._known_finished_jobs.keys()
        deleted_ids = self._known_deleted_jobs.keys()
        downloaded_ids = self._known_downloaded_jobs.keys()
        remote_finished = [
            j for j in remote_jobs if j.status == jobs.JobStatus.FINISHED
        ]

        for remote_job in remote_finished:
            if remote_job.id in deleted_ids:
                continue  # this job has previously been deleted by the user
            elif remote_job.id in downloaded_ids:
                continue  # this job has already been downloaded
            elif remote_job.id in local_ids:
                continue  # we already know about this job
            else:
                # this is a new job that we are interested in, lets get it
                self._known_finished_jobs[remote_job.id] = remote_job
                self.write_job_metadata_file(remote_job)

        return self._known_finished_jobs

    def _refresh_local_downloaded_jobs(self):
        self._known_downloaded_jobs = {
            j.id: j
            for j in self._get_local_jobs(jobs.JobStatus.DOWNLOADED)
        }

    def _refresh_local_generated_jobs(self):
        self._known_downloaded_jobs = {
            j.id: j
            for j in self._get_local_jobs(jobs.JobStatus.GENERATED_LOCALLY)
        }

    def _refresh_local_deleted_jobs(self):
        self._known_deleted_jobs = {
            j.id: j
            for j in self._get_local_jobs(jobs.JobStatus.DELETED)
        }

    def _move_job_to_dir(
        self,
        job: Job,
        new_status: jobs.JobStatus,
        force_rewrite: bool = False
    ):
        """Move job metadata file to another directory based on the desired status.

        This also mutates the input job, updating its current status to the new one.
        This also moves job metadata file

        """
        old_path = os.path.splitext(self.get_job_file_path(job))[0] + '.qmd'

        log(f'moving job {job.id} to dir')

        if job.status != new_status:  # always write
            self._remove_job_metadata_file(job)
            job.status = new_status
            self.write_job_metadata_file(job)
        else:
            if force_rewrite:
                self._remove_job_metadata_file(job)
                job.status = new_status
                self.write_job_metadata_file(job)
            else:
                log("No need to move the job file, it is already in place")

        if os.path.exists(old_path):
            new_path = os.path.splitext(self.get_job_file_path(job))[0] + '.qmd'
            shutil.move(old_path, new_path)

    #@functools.lru_cache(maxsize=None)  # not using functools.cache, as it was only introduced in Python 3.9
    def _get_local_jobs(self, status: jobs.JobStatus) -> typing.List[Job]:
        base_dir = {
            jobs.JobStatus.FINISHED: self.finished_jobs_dir,
            jobs.JobStatus.FAILED: self.failed_jobs_dir,
            jobs.JobStatus.RUNNING: self.running_jobs_dir,
            jobs.JobStatus.DELETED: self.deleted_jobs_dir,
            jobs.JobStatus.DOWNLOADED: self.datasets_dir,
            jobs.JobStatus.GENERATED_LOCALLY: self.datasets_dir,
        }[status]
        result = []

        for job_metadata_path in base_dir.glob("**/*.json"):
            with job_metadata_path.open(encoding=self._encoding) as fh:
                try:
                    raw_job = json.load(fh)
                    job = _load_raw_job(raw_job)
                except (KeyError, json.decoder.JSONDecodeError) as exc:
                    if conf.settings_manager.get_value(conf.Setting.DEBUG):
                        log(
                            f"Unable to decode file {job_metadata_path!r} as valid json"
                        )
                except ValidationError as exc:
                    if conf.settings_manager.get_value(conf.Setting.DEBUG):
                        log(
                            f"Unable to decode file {job_metadata_path!r} - validation error decoding job"
                        )
                except RuntimeError as exc:
                    log(str(exc))
                else:
                    result.append(job)

        return result

    def _get_local_finished_jobs(self) -> typing.Dict[uuid.UUID, Job]:
        """Synchronize the in-memory cache and filesystem with regard to finished jobs.

        This method takes care of checking the local filesystem directory for relevant
        finished jobs and updates the in-memory cache. Relevant finished jobs are those
        which can still be downloaded by the user.

        The remote server is expected to only keep execution results for a certain
        amount of time. As such, if the results are not downloaded within that time
        frame, they will be lost. As such, this also method ensures that any job
        metadata files which correspond to these no longer available job results get
        deleted from disk, in order to avoid showing the user download options that are
        expected to fail.
        """
        def is_naive(d):
            return d.tzinfo is None or d.tzinfo.utcoffset(d) is None

        now = dt.datetime.now(tz=dt.timezone.utc)

        self._known_finished_jobs = {}

        for finished_job in self._get_local_jobs(jobs.JobStatus.FINISHED):
            if finished_job.end_date:
                job_age = now - finished_job.end_date

                if job_age.days > self._relevant_job_age_threshold_days:
                    if conf.settings_manager.get_value(conf.Setting.DEBUG):
                        log(
                            f"Removing job {finished_job.id!r} as it is no longer possible to "
                            f"download its results..."
                        )
                    self._remove_job_metadata_file(finished_job)
                else:
                    self._known_finished_jobs[finished_job.id] = finished_job

        return self._known_finished_jobs

    def _get_local_failed_jobs(self) -> typing.Dict[uuid.UUID, Job]:
        """Synchronize the in-memory cache and filesystem with regard to failed jobs.

        This method takes care of checking the local filesystem directory for relevant
        failed jobs and updates the in-memory cache. Relevant failed jobs are those
        that still appear on the server.

        The remote server is expected to only keep execution results for a certain
        amount of time.  As such, this also method ensures that any job
        metadata files which correspond to these no longer available job results get
        deleted from disk.
        """

        now = dt.datetime.now(tz=dt.timezone.utc)
        self._known_failed_jobs = {}

        for failed_job in self._get_local_jobs(jobs.JobStatus.FAILED):
            job_age = now - failed_job.end_date

            if job_age.days > self._relevant_job_age_threshold_days:
                log(
                    f"Removing job {failed_job.id} as it is no longer on server"
                )
                self._remove_job_metadata_file(failed_job)
            else:
                self._known_failed_jobs[failed_job.id] = failed_job

        return self._known_failed_jobs

    def get_job_file_path(self, job: Job) -> Path:
        if job.status in (jobs.JobStatus.RUNNING, jobs.JobStatus.PENDING):
            base = self.running_jobs_dir / f"{self.get_job_basename(job, with_uuid=True)}.json"
        elif job.status == jobs.JobStatus.FAILED:
            base = self.failed_jobs_dir / f"{self.get_job_basename(job, with_uuid=True)}.json"
        elif job.status == jobs.JobStatus.FINISHED:
            base = self.finished_jobs_dir / f"{self.get_job_basename(job, with_uuid=True)}.json"
        elif job.status == jobs.JobStatus.DELETED:
            base = self.deleted_jobs_dir / f"{self.get_job_basename(job, with_uuid=True)}.json"
        elif job.status in (
            jobs.JobStatus.DOWNLOADED, jobs.JobStatus.GENERATED_LOCALLY
        ):
            base = self.datasets_dir / f"{job.id!s}" / f"{self.get_job_basename(job)}.json"
        else:
            raise RuntimeError(
                f"Could not retrieve file path for job with state {job.status}"
            )

        return base

    def get_downloaded_dataset_base_file_path(self, job: Job):
        base = self.datasets_dir

        return base / f"{job.id!s}" / f"{self.get_job_basename(job)}"

    def write_job_metadata_file(self, job: Job):
        output_path = self.get_job_file_path(job)
        output_dir = output_path.parent
        output_dir.mkdir(parents=True, exist_ok=True)
        with output_path.open("w", encoding=self._encoding) as fh:
            raw_job = Job.Schema().dump(job)
            json.dump(raw_job, fh, indent=2)

    def _remove_job_metadata_file(self, job: Job):
        old_path = self.get_job_file_path(job)

        if old_path.exists():
            old_path.unlink(
            )  # not using the `missing_ok` param as it was introduced only in Python 3.8


def _get_local_job_output_paths(job: Job) -> typing.Tuple[Path, Path]:
    """Retrieve output path for a job so that it can be sent to the local processor"""
    # NOTE: temporarily setting the status as the final value in order to determine
    # the target filepath for the processing's outputs
    previous_status = job.status
    job.status = jobs.JobStatus.GENERATED_LOCALLY
    job_output_path = job_manager.get_job_file_path(job)
    job_output_path.parent.mkdir(parents=True, exist_ok=True)
    dataset_output_path = job_output_path.parent / f"{job_output_path.stem}.tif"
    job.status = previous_status

    return job_output_path, dataset_output_path


def _get_local_context() -> str:
    return jobs.JobLocalContext(
        base_dir=conf.settings_manager.get_value(conf.Setting.BASE_DIR),
        area_of_interest_name=conf.settings_manager.get_value(
            conf.Setting.AREA_NAME
        )
    )


def find_job(target: Job, source: typing.List[Job]) -> typing.Optional[Job]:
    try:
        result = [j for j in source if j.id == target.id][0]
    except IndexError:
        log(f"Could not find job {target.id!r} on the list of jobs")
        result = None

    return result


def _get_access_token():
    login_reply = api.login()

    return login_reply["access_token"]


def _get_user_id() -> uuid:
    if conf.settings_manager.get_value(conf.Setting.DEBUG):
        log('Retrieving user id...')
    get_user_reply = api.get_user()

    if get_user_reply:
        user_id = get_user_reply.get("id", None)

        return uuid.UUID(user_id)


def _get_raster_vrt(tiles: List[Path], out_file: Path):
    gdal.BuildVRT(str(out_file), [str(tile) for tile in tiles])


def _download_result(url: str, output_path: Path) -> bool:
    output_path.parent.mkdir(parents=True, exist_ok=True)
    download_worker = ldmp_download.Download(url, str(output_path))
    download_worker.start()
    result = bool(download_worker.get_resp())

    if not result:
        output_path.unlink()

    return result


def _delete_job_datasets(job: Job):
    if job.results is not None:
        try:
            # not using the `missing_ok` param since it was introduced only on
            # Python 3.8

            if (job.results.uri and not is_gdal_vsi_path(job.results.uri.uri)):
                job.results.uri.uri.unlink()
        except FileNotFoundError:
            log(
                f"Could not find path {job.results.uri.uri!r}, "
                "skipping deletion..."
            )
    else:
        log("This job has no results to be deleted, skipping...")


def get_remote_jobs(
    end_date: typing.Optional[dt.datetime] = None
) -> typing.List[Job]:
    """Get a list of remote jobs, as returned by the server"""
    # Note - this is a reimplementation of api.get_execution
    try:
        user_id = _get_user_id()
    except TypeError:
        log("Unable to load user id")
        remote_jobs = []
    else:
        query = {
            "include": "script",
            "user_id": str(user_id),
        }

        if end_date is not None:
            # NOTE: Even though the API query param is called `updated_at`, inspecting the
            # source code at:
            #
            # https://github.com/ConservationInternational/trends.earth-API/blob/
            # 2421eb0a5d44151d1b17c0c0841b72b55359b258/gefapi/services/
            # execution_service.py#L45
            #
            # we can verify that the server is actually checking for job's end_date
            query["updated_at"] = end_date.strftime("%Y-%m-%d")

        if conf.settings_manager.get_value(conf.Setting.DEBUG):
            log('Retrieving executions...')
        response = api.call_api(
            f"/api/v1/execution?{urllib.parse.urlencode(query)}",
            method="get",
            use_token=True
        )
        try:
            raw_jobs = response["data"]
        except TypeError:
            log("Invalid response format")
            remote_jobs = []
        else:
            remote_jobs = []

            for raw_job in raw_jobs:
                try:
                    job = Job.Schema().load(raw_job)
                    job.script.run_mode = AlgorithmRunMode.REMOTE

                    if (
                        job.results is not None
                        and job.results.type == ResultType.TIME_SERIES_TABLE
                    ):
                        log(
                            f"Ignoring job {job.id!r} because it contains "
                            "timeseries results. Support for timeseries results "
                            "is not currently implemented"
                        )
                    else:
                        remote_jobs.append(job)
                except RuntimeError as exc:
                    log(str(exc))
                except TypeError as exc:
                    log(
                        f"Could not retrieve remote job {raw_job['id']}: {str(exc)}"
                    )

    return remote_jobs


def get_relevant_remote_jobs(
    remote_jobs: typing.List[Job]
) -> typing.List[Job]:
    """Filter a list of jobs gotten from the remote server for relevant jobs

    Relevant jobs are those that whose `local_context.base_dir` matches the current
    base dir.

    """

    current_base_dir = conf.settings_manager.get_value(conf.Setting.BASE_DIR)
    result = []

    for job in remote_jobs:
        if str(job.local_context.base_dir) == str(current_base_dir):
            result.append(job)

    return result


job_manager = JobManager()<|MERGE_RESOLUTION|>--- conflicted
+++ resolved
@@ -26,13 +26,8 @@
 
 from .. import api, areaofinterest, conf
 from .. import download as ldmp_download
-<<<<<<< HEAD
 from .. import layers, utils
-=======
-from .. import layers
-from .. import utils
 from .. import metadata
->>>>>>> f26ae621
 from ..logger import log
 from . import models
 from .models import Job
