import os
import functools
import typing
from pathlib import Path

from qgis.utils import iface

from qgis.PyQt import (
    QtCore,
    QtGui,
    QtWidgets,
    uic,
)
from .. import (
    layers,
    openFolder,
    utils,
)
from ..conf import (
    Setting,
    settings_manager,
)
from . import (
    manager,
)

from .models import (
    Job,
    SortField
)

from ..data_io import DlgDataIOAddLayersToMap
from ..datasets_dialog import DatasetDetailsDialogue
from ..logger import log

from te_schemas.jobs import JobStatus
from te_schemas.jobs import Job as JobBase

WidgetDatasetItemUi, _ = uic.loadUiType(
    str(Path(__file__).parents[1] / "gui/WidgetDatasetItem.ui"))

ICON_PATH = os.path.join(os.path.dirname(
    __file__), os.path.pardir, 'icons')


class JobsModel(QtCore.QAbstractItemModel):
    _relevant_jobs: typing.List[Job]

    def __init__(self, job_manager: manager.JobManager, parent=None):
        super().__init__(parent)
        self._relevant_jobs = job_manager.relevant_jobs

    def index(
            self,
            row: int,
            column: int,
            parent: QtCore.QModelIndex
    ) -> QtCore.QModelIndex:
        invalid_index = QtCore.QModelIndex()
        if self.hasIndex(row, column, parent):
            try:
                job = self._relevant_jobs[row]
                result = self.createIndex(row, column, job)
            except IndexError:
                result = invalid_index
        else:
            result = invalid_index
        return result

    def parent(self, index: QtCore.QModelIndex) -> QtCore.QModelIndex:
        return QtCore.QModelIndex()

    def rowCount(self, index: QtCore.QModelIndex = QtCore.QModelIndex()) -> int:
        return len(self._relevant_jobs)

    def columnCount(self, index: QtCore.QModelIndex = QtCore.QModelIndex()) -> int:
        return 1

    def data(
            self,
            index: QtCore.QModelIndex = QtCore.QModelIndex(),
            role: QtCore.Qt.ItemDataRole = QtCore.Qt.DisplayRole
    ) -> typing.Optional[Job]:
        result = None
        if index.isValid():
            job = index.internalPointer()
            if role == QtCore.Qt.DisplayRole or role == QtCore.Qt.ItemDataRole:
                result = job
        return result

    def flags(
            self,
            index: QtCore.QModelIndex = QtCore.QModelIndex()
    ) -> QtCore.Qt.ItemFlags:
        if index.isValid():
            flags = super().flags(index)
            result = QtCore.Qt.ItemIsEditable | flags
        else:
            result = QtCore.Qt.NoItemFlags
        return result


class JobsSortFilterProxyModel(QtCore.QSortFilterProxyModel):
    current_sort_field: typing.Optional[SortField]

    def __init__(self, current_sort_field: SortField, *args, **kwargs):
        super().__init__(*args, **kwargs)
        self.current_sort_field = current_sort_field

    def filterAcceptsRow(self, source_row: int, source_parent: QtCore.QModelIndex):
        jobs_model = self.sourceModel()
        index = jobs_model.index(source_row, 0, source_parent)
        job: Job = jobs_model.data(index)
        reg_exp = self.filterRegExp()
        return reg_exp.exactMatch(job.visible_name)

    def lessThan(self, left: QtCore.QModelIndex, right: QtCore.QModelIndex) -> bool:
        model = self.sourceModel()
        left_job: Job = model.data(left)
        right_job: Job = model.data(right)
        to_sort = (left_job, right_job)

        if self.current_sort_field == SortField.DATE:
            result = sorted(to_sort, key=lambda j: j.start_date)[0] == left_job
        else:
            raise NotImplementedError

        return result


class JobItemDelegate(QtWidgets.QStyledItemDelegate):
    current_index: typing.Optional[QtCore.QModelIndex]
    main_dock: "MainWidget"

    def __init__(
            self,
            main_dock: "MainWidget",
            parent: QtCore.QObject = None,
    ):
        super().__init__(parent)
        self.parent = parent
        self.main_dock = main_dock
        self.current_index = None

    def paint(
            self,
            painter: QtGui.QPainter,
            option: QtWidgets.QStyleOptionViewItem,
            index: QtCore.QModelIndex
    ):
        # get item and manipulate painter basing on idetm data
        proxy_model: QtCore.QSortFilterProxyModel = index.model()
        source_index = proxy_model.mapToSource(index)
        source_model = source_index.model()
        item = source_model.data(source_index, QtCore.Qt.DisplayRole)

        # if a Dataset => show custom widget
        if isinstance(item, Job):
            # get default widget used to edit data
            editor_widget = self.createEditor(self.parent, option, index)
            editor_widget.setGeometry(option.rect)
            pixmap = editor_widget.grab()
            del editor_widget
            painter.drawPixmap(option.rect.x(), option.rect.y(), pixmap)
        else:
            super().paint(painter, option, index)

    def sizeHint(
            self,
            option: QtWidgets.QStyleOptionViewItem,
            index: QtCore.QModelIndex
    ):
        proxy_model: QtCore.QSortFilterProxyModel = index.model()
        source_index = proxy_model.mapToSource(index)
        source_model = source_index.model()
        item = source_model.data(source_index, QtCore.Qt.DisplayRole)

<<<<<<< HEAD
        if isinstance(item, Job):
            widget = self.createEditor(None, option, index)  # parent set to none otherwise remain painted in the widget
=======
        if isinstance(item, models.Job):
            # parent set to none otherwise remain painted in the widget
            widget = self.createEditor(None, option, index)
>>>>>>> 559abfae
            size = widget.size()
            del widget
            return size

        return super().sizeHint(option, index)

    def createEditor(
            self,
            parent: QtWidgets.QWidget,
            option: QtWidgets.QStyleOptionViewItem,
            index: QtCore.QModelIndex
    ):
        # get item and manipulate painter basing on item data
        proxy_model: QtCore.QSortFilterProxyModel = index.model()
        source_index = proxy_model.mapToSource(index)
        source_model = source_index.model()
        item = source_model.data(source_index, QtCore.Qt.DisplayRole)

        # item = model.data(index, QtCore.Qt.DisplayRole)
        if isinstance(item, Job):
            return DatasetEditorWidget(item, self.main_dock, parent=parent)
        else:
            return super().createEditor(parent, option, index)

    def updateEditorGeometry(
            self,
            editor: QtWidgets.QWidget,
            option: QtWidgets.QStyleOptionViewItem,
            index: QtCore.QModelIndex
    ):
        editor.setGeometry(option.rect)


class DatasetEditorWidget(QtWidgets.QWidget, WidgetDatasetItemUi):
    job: Job
    main_dock: "MainWidget"

    add_to_canvas_pb: QtWidgets.QPushButton
    notes_la: QtWidgets.QLabel
    delete_tb: QtWidgets.QToolButton
    download_tb: QtWidgets.QToolButton
    name_la: QtWidgets.QLabel
    open_details_tb: QtWidgets.QToolButton
    open_directory_tb: QtWidgets.QToolButton
    progressBar: QtWidgets.QProgressBar

    def __init__(self, job: Job, main_dock: "MainWidget", parent=None):
        super().__init__(parent)
        self.setupUi(self)
        self.job = job
        self.main_dock = main_dock
<<<<<<< HEAD
        self.setAutoFillBackground(True)  # allows hiding background prerendered pixmap

        self.load_data_menu_setup()
        self.add_to_canvas_pb.setMenu(self.load_data_menu)

=======
        # allows hiding background prerendered pixmap
        self.setAutoFillBackground(True)
        self.add_to_canvas_tb.clicked.connect(self.load_dataset)
>>>>>>> 559abfae
        self.open_details_tb.clicked.connect(self.show_details)
        self.open_directory_tb.clicked.connect(self.open_job_directory)
        self.delete_tb.clicked.connect(
            functools.partial(utils.delete_dataset, self.job))

        self.delete_tb.setIcon(
            QtGui.QIcon(os.path.join(ICON_PATH, 'mActionDeleteSelected.svg')))
        self.open_details_tb.setIcon(
            QtGui.QIcon(os.path.join(ICON_PATH, 'mActionPropertiesWidget.svg')))
        self.open_directory_tb.setIcon(
<<<<<<< HEAD
            QtGui.QIcon(':/images/themes/default/mActionFileOpen.svg'))
        self.add_to_canvas_pb.setIcon(
            QtGui.QIcon(':/images/themes/default/mActionAddRasterLayer.svg'))
        self.download_tb.setIcon(
            QtGui.QIcon(':/plugins/LDMP/icons/cloud-download.svg'))
        # self.add_to_canvas_pb.setFixedSize(self.open_directory_tb.size())
        # self.add_to_canvas_pb.setMinimumSize(self.open_directory_tb.size())

        self.name_la.setText(self.job.visible_name)

        area_name = self.job.local_context.area_of_interest_name
        job_start_date = utils.utc_to_local(self.job.start_date).strftime("%Y-%m-%d %H:%M")
        if area_name:
            notes_text = f'{area_name} ({job_start_date})'
        else:
            notes_text = f'{job_start_date}'
        self.notes_la.setText(notes_text)
=======
            QtGui.QIcon(os.path.join(ICON_PATH, 'mActionFileOpen.svg')))
        self.add_to_canvas_tb.setIcon(
            QtGui.QIcon(os.path.join(ICON_PATH, 'mActionAddRasterLayer.svg')))
        self.download_tb.setIcon(
            QtGui.QIcon(os.path.join(ICON_PATH, 'cloud-download.svg')))

        self.name_la.setText(self.job.visible_name)
        self.creation_date_la.setText(
            self.job.start_date.strftime("%Y-%m-%d %H:%M"))
>>>>>>> 559abfae

        self.download_tb.setEnabled(False)

        self.delete_tb.setEnabled(True)

        # set visibility of progress bar and download button
        if self.job.status in (JobStatus.RUNNING, JobStatus.PENDING):
            self.progressBar.setMinimum(0)
            self.progressBar.setMaximum(0)
            self.progressBar.setFormat('Processing...')
            self.progressBar.show()
            self.download_tb.hide()
            self.add_to_canvas_pb.setEnabled(False)
        elif self.job.status == JobStatus.FINISHED:
            self.progressBar.hide()
            result_auto_download=settings_manager.get_value(
                Setting.DOWNLOAD_RESULTS)
            if result_auto_download:
                self.download_tb.hide()
            else:
                self.download_tb.show()
                self.download_tb.setEnabled(True)
                self.download_tb.clicked.connect(
                    functools.partial(
                        manager.job_manager.download_job_results, job)
                )
            self.add_to_canvas_pb.setEnabled(False)
        elif self.job.status in (
                JobStatus.DOWNLOADED, JobStatus.GENERATED_LOCALLY):
            self.progressBar.hide()
            self.download_tb.hide()
            self.add_to_canvas_pb.setEnabled(self.has_loadable_result())

    def has_loadable_result(self):
        result=False
        if self.job.results is not None:
<<<<<<< HEAD
            if (self.job.results.data_path and
                    self.job.results.data_path.suffix in [".vrt", ".tif"] and
                    self.job.results.data_path.exists()):
                result = True
=======
            for local_path in self.job.results.local_paths:
                if local_path.suffix == ".tif":
                    result=True
                    break
>>>>>>> 559abfae
        return result

    def show_details(self):
        self.main_dock.pause_scheduler()
        DatasetDetailsDialogue(
            self.job,
            parent=iface.mainWindow()
        ).exec_()
        self.main_dock.resume_scheduler()

    def open_job_directory(self):
        job_directory=manager.job_manager.get_job_file_path(self.job).parent
        # NOTE: not using QDesktopServices.openUrl here, since it seems to not be
        # working correctly (as of Jun 2021 on Ubuntu)
        openFolder(str(job_directory))

    def load_data_menu_setup(self):
        self.load_data_menu = QtWidgets.QMenu()
        action_add_default_data_to_map = self.load_data_menu.addAction(
            self.tr("Add default layers from this dataset to map")
        )
        action_add_default_data_to_map.triggered.connect(
            self.load_dataset)
        action_choose_layers_to_add_to_map = self.load_data_menu.addAction(
            self.tr("Select specific layers from this dataset to add to map...")
        )
        action_choose_layers_to_add_to_map.triggered.connect(
            self.load_dataset_choose_layers)

    def load_dataset(self):
        manager.job_manager.display_default_job_results(self.job)

    def load_dataset_choose_layers(self):
        dialogue = DlgDataIOAddLayersToMap(
            self,
            self.job
        )
        dialogue.exec_()<|MERGE_RESOLUTION|>--- conflicted
+++ resolved
@@ -175,14 +175,9 @@
         source_model = source_index.model()
         item = source_model.data(source_index, QtCore.Qt.DisplayRole)
 
-<<<<<<< HEAD
         if isinstance(item, Job):
-            widget = self.createEditor(None, option, index)  # parent set to none otherwise remain painted in the widget
-=======
-        if isinstance(item, models.Job):
             # parent set to none otherwise remain painted in the widget
             widget = self.createEditor(None, option, index)
->>>>>>> 559abfae
             size = widget.size()
             del widget
             return size
@@ -234,17 +229,12 @@
         self.setupUi(self)
         self.job = job
         self.main_dock = main_dock
-<<<<<<< HEAD
-        self.setAutoFillBackground(True)  # allows hiding background prerendered pixmap
+        # allows hiding background prerendered pixmap
+        self.setAutoFillBackground(True)
 
         self.load_data_menu_setup()
         self.add_to_canvas_pb.setMenu(self.load_data_menu)
 
-=======
-        # allows hiding background prerendered pixmap
-        self.setAutoFillBackground(True)
-        self.add_to_canvas_tb.clicked.connect(self.load_dataset)
->>>>>>> 559abfae
         self.open_details_tb.clicked.connect(self.show_details)
         self.open_directory_tb.clicked.connect(self.open_job_directory)
         self.delete_tb.clicked.connect(
@@ -255,12 +245,11 @@
         self.open_details_tb.setIcon(
             QtGui.QIcon(os.path.join(ICON_PATH, 'mActionPropertiesWidget.svg')))
         self.open_directory_tb.setIcon(
-<<<<<<< HEAD
-            QtGui.QIcon(':/images/themes/default/mActionFileOpen.svg'))
+            QtGui.QIcon(os.path.join(ICON_PATH, 'mActionFileOpen.svg')))
         self.add_to_canvas_pb.setIcon(
-            QtGui.QIcon(':/images/themes/default/mActionAddRasterLayer.svg'))
+            QtGui.QIcon(os.path.join(ICON_PATH, 'mActionAddRasterLayer.svg')))
         self.download_tb.setIcon(
-            QtGui.QIcon(':/plugins/LDMP/icons/cloud-download.svg'))
+            QtGui.QIcon(os.path.join(ICON_PATH, 'cloud-download.svg')))
         # self.add_to_canvas_pb.setFixedSize(self.open_directory_tb.size())
         # self.add_to_canvas_pb.setMinimumSize(self.open_directory_tb.size())
 
@@ -273,17 +262,6 @@
         else:
             notes_text = f'{job_start_date}'
         self.notes_la.setText(notes_text)
-=======
-            QtGui.QIcon(os.path.join(ICON_PATH, 'mActionFileOpen.svg')))
-        self.add_to_canvas_tb.setIcon(
-            QtGui.QIcon(os.path.join(ICON_PATH, 'mActionAddRasterLayer.svg')))
-        self.download_tb.setIcon(
-            QtGui.QIcon(os.path.join(ICON_PATH, 'cloud-download.svg')))
-
-        self.name_la.setText(self.job.visible_name)
-        self.creation_date_la.setText(
-            self.job.start_date.strftime("%Y-%m-%d %H:%M"))
->>>>>>> 559abfae
 
         self.download_tb.setEnabled(False)
 
@@ -320,17 +298,10 @@
     def has_loadable_result(self):
         result=False
         if self.job.results is not None:
-<<<<<<< HEAD
             if (self.job.results.data_path and
                     self.job.results.data_path.suffix in [".vrt", ".tif"] and
                     self.job.results.data_path.exists()):
                 result = True
-=======
-            for local_path in self.job.results.local_paths:
-                if local_path.suffix == ".tif":
-                    result=True
-                    break
->>>>>>> 559abfae
         return result
 
     def show_details(self):
