--- conflicted
+++ resolved
@@ -120,7 +120,7 @@
     # account magnitude)
     'lc_deg_comp_title':
     tr_layers.tr(
-        u'Land cover degradation comparison ({year_initial}-{year_final} vs {progress_year_initial}-{progress_year_final})'
+        u'Land cover degradation comparison ({baseline_year_initial}-{baseline_year_final} vs {progress_year_initial}-{progress_year_final})'
     ),
     'lc_deg_comp_deg':
     tr_layers.tr(u'Degradation'),
@@ -987,8 +987,9 @@
     else:
         layer = QgsVectorLayer(v_path, '', 'ogr')
     idx = layer.fields().lookupField(field)
-<<<<<<< HEAD
-    layer.setDefaultValueDefinition(idx, QgsDefaultValue("calculate_charts('{}', {}, {})".format(r_path, band, v), True))
+    layer.setDefaultValueDefinition(idx, QgsDefaultValue(
+        "calculate_charts('{}', {}, {}, {})".format(r_path, band, v, transform),
+        True))
     res = layer.listStylesInDatabase()
     if res[0] > 0:
         for i in res[1]:
@@ -1002,10 +1003,4 @@
             if l.isEditable():
                 l.commitChanges()
             else:
-                l.startEditing()
-=======
-    layer.setDefaultValueDefinition(idx, QgsDefaultValue(
-        "calculate_charts('{}', {}, {}, {})".format(r_path, band, v, transform),
-        True))
-    layer.saveStyleToDatabase('false_positive', '', True, '')
->>>>>>> 75cd5577
+                l.startEditing()