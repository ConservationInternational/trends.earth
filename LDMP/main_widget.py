--- conflicted
+++ resolved
@@ -340,12 +340,7 @@
 
             if run_local_worker:
                 self._run_local_update_worker()
-<<<<<<< HEAD
-
             if run_remote_worker:
-=======
-            else:
->>>>>>> ac45c053
                 self._run_remote_update_worker()
 
     def _run_local_update_worker(self):
