--- conflicted
+++ resolved
@@ -2,11 +2,7 @@
 name=trends.earth
 qgisMinimumVersion=3.10.3
 description=Analyze land change in support of sustainable land management, achieving the Land Degradation Neutrality (LDN) Sustainable Development Goal (SDG), and to support reporting to the Global Environment Facility (GEF) and United Nations Convention to Combat Desertification (UNCCD)
-<<<<<<< HEAD
-version=1.0.5
-=======
 version=1.0.6
->>>>>>> 2e9b5448
 author=Conservation International
 email=trends.earth@conservation.org
 
@@ -31,9 +27,6 @@
 hasProcessingProvider=yes
 
 # Uncomment the following line and add your changelog:
-<<<<<<< HEAD
-changelog=1.0.4 (June 30, 2021)
-=======
 changelog=1.0.6 (July 15, 2021)
     - Remove trends.earth-schemas as a submodule and install through setup.py 
       (much cleaner for version tracking, development, etc.)
@@ -41,7 +34,6 @@
       right so 2020 wasn't loading)
     - Various invoke tasks added to help with plugin development/release.
   1.0.4 (June 30, 2021)
->>>>>>> 2e9b5448
     - Add WorldPop and Gridded Population of the World version 4 (GPWv4) to the 
       datasets available through Trends.Earth
     - Update to allow access to ESA-CCI land cover through 2020
