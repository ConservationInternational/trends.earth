# -*- coding: utf-8 -*-
"""
/***************************************************************************
 LDMP - A QGIS plugin
 This plugin supports monitoring and reporting of land degradation to the UNCCD
 and in support of the SDG Land Degradation Neutrality (LDN) target.
                              -------------------
        begin                : 2017-05-23
        git sha              : $Format:%H$
        copyright            : (C) 2017 by Conservation International
        email                : trends.earth@conservation.org
 ***************************************************************************/
"""
import os
from builtins import object

from qgis.core import Qgis
from qgis.core import QgsApplication
from qgis.core import QgsExpression
from qgis.core import QgsMasterLayoutInterface
from qgis.core import QgsMessageLog
from qgis.gui import QgsLayoutDesignerInterface
from qgis.PyQt.QtCore import QCoreApplication
from qgis.PyQt.QtCore import Qt
from qgis.PyQt.QtGui import QIcon
from qgis.PyQt.QtWidgets import QAction
from qgis.PyQt.QtWidgets import QApplication
from qgis.PyQt.QtWidgets import QMenu
from qgis.PyQt.QtWidgets import QMessageBox
from qgis.PyQt.QtWidgets import QToolButton

from . import about
from . import conf
from . import main_widget
from .charts import calculate_error_recode_stats
from .jobs.manager import job_manager
from .maptools import BufferMapTool
from .maptools import PolygonMapTool
from .processing_provider.provider import Provider
from .reports.expressions import ReportExpressionUtils
from .reports.template_manager import template_manager
from .settings import DlgSettings
from .visualization import download_base_map


class LDMPPlugin(object):
    """QGIS Plugin Implementation."""

    def __init__(self, iface):
        """Constructor.

        :param iface: An interface instance that will be passed to this class
            which provides the hook by which you can manipulate the QGIS
            application at run time.
        :type iface: QgsInterface
        """
        self.iface = iface
        self.plugin_dir = os.path.dirname(__file__)

        self.provider = None

        # Declare instance attributes
        self.actions = []
        self.menu = QMenu(self.tr(u"&Trends.Earth"))
        self.menu.setIcon(
            QIcon(
                os.path.join(
                    os.path.dirname(__file__), "trends_earth_logo_square_32x32.png"
                )
            )
        )

        self.raster_menu = None
        self.toolbar = None
        self.toolButton = None
        self.toolBtnAction = None
        self.dlg_about = None
        self.start_action = None
        self.dock_widget = None

    def initProcessing(self):
        self.provider = Provider()
        QgsApplication.processingRegistry().addProvider(self.provider)

    def tr(self, message):
        return QCoreApplication.translate("plugin", message)

    def add_action(
        self,
        icon_path,
        text,
        callback,
        enabled_flag=True,
        add_to_menu=True,
        add_to_toolbar=True,
        set_as_default_action=False,
        status_tip=None,
        whats_this=None,
        parent=None,
    ):
        """Add a toolbar icon to the toolbar.

        :param icon_path: Path to the icon for this action. Can be a resource
            path (e.g. ':/plugins/foo/bar.png') or a normal file system path.
        :type icon_path: str

        :param text: Text that should be shown in menu items for this action.
        :type text: str

        :param callback: Function to be called when the action is triggered.
        :type callback: function

        :param enabled_flag: A flag indicating if the action should be enabled
            by default. Defaults to True.
        :type enabled_flag: bool

        :param add_to_menu: Flag indicating whether the action should also
            be added to the menu. Defaults to True.
        :type add_to_menu: bool

        :param add_to_toolbar: Flag indicating whether the action should also
            be added to the toolbar. Defaults to True.
        :type add_to_toolbar: bool

        :param set_as_default_action: Flag indicating whether the action have to be
            set as default shown in the added toolButton menu. Defaults to False.
        :type set_as_default_action: bool

        :param status_tip: Optional text to show in a popup when mouse pointer
            hovers over the action.
        :type status_tip: str

        :param parent: Parent widget for the new action. Defaults None.
        :type parent: QWidget

        :param whats_this: Optional text to show in the status bar when the
            mouse pointer hovers over the action.

        :returns: The action that was created. Note that the action is also
            added to self.actions list.
        :rtype: QAction
        """

        icon = QIcon(icon_path)
        action = QAction(icon, text, parent)
        action.triggered.connect(callback)
        action.setEnabled(enabled_flag)

        if status_tip is not None:
            action.setStatusTip(status_tip)

        if whats_this is not None:
            action.setWhatsThis(whats_this)

        if add_to_toolbar:
            self.toolButton.menu().addAction(action)

            if set_as_default_action:
                self.toolButton.setDefaultAction(action)

        if add_to_menu:
            self.menu.addAction(action)

        self.actions.append(action)

        return action

    def initGui(self):
        self.initProcessing()
        QgsExpression.registerFunction(calculate_error_recode_stats)

        """
        Moved the initialization here so that the processing can be 
        initialized first thereby enabling the plugin to be used in 
        qgis_process executable for batch processes particularly in 
        report generation.
        """
        self.raster_menu = self.iface.rasterMenu()
        self.raster_menu.addMenu(self.menu)

        self.toolbar = self.iface.addToolBar(u"trends.earth")
        self.toolbar.setObjectName("trends_earth_toolbar")
        self.toolButton = QToolButton()
        self.toolButton.setMenu(QMenu())
        self.toolButton.setPopupMode(QToolButton.MenuButtonPopup)
        self.toolBtnAction = self.toolbar.addWidget(self.toolButton)
        self.actions.append(self.toolBtnAction)
        self.dlg_about = about.DlgAbout()

        # Initialize reports module
        self.init_reports()

        """Create Main manu icon and plugins menu entries."""
        self.start_action = self.add_action(
            os.path.join(
                os.path.dirname(__file__), "icons", "trends_earth_logo_square_32x32.ico"
            ),
            text="Trends.Earth",
            callback=self.run_docked_interface,
            parent=self.iface.mainWindow(),
            status_tip=self.tr("Trends.Earth dock interface"),
            set_as_default_action=True,
        )
        self.start_action.setCheckable(True)

        self.add_action(
            os.path.join(os.path.dirname(__file__), "icons", "wrench.svg"),
            text=self.tr(u"Settings"),
            callback=self.run_settings,
            parent=self.iface.mainWindow(),
            status_tip=self.tr("Trends.Earth Settings"),
        )

        self.add_action(
            os.path.join(os.path.dirname(__file__), "icons", "info.svg"),
            text=self.tr(u"About"),
            callback=self.run_about,
            parent=self.iface.mainWindow(),
            status_tip=self.tr("About trends.earth"),
        )

        self.action_polygon = QAction(
            QIcon(
                os.path.join(
                    os.path.dirname(__file__), "icons", "mActionCapturePolygon.svg"
                )
            ),
            self.tr(u"Digitize polygon"),
            self.iface.mainWindow(),
        )
        self.action_polygon.triggered.connect(self.activate_polygon_tool)
        self.action_polygon.setCheckable(True)
        # self.action_polygon.setEnabled(False)

        self.action_buffer = QAction(
            QIcon(
                os.path.join(
                    os.path.dirname(__file__), "icons", "mActionCaptureBuffer.svg"
                )
            ),
            self.tr(u"Buffer tool"),
            self.iface.mainWindow(),
        )
        self.action_buffer.triggered.connect(self.activate_buffer_tool)
        self.action_buffer.setCheckable(True)
        # self.action_buffer.setEnabled(False)

        self.polygon_tool = PolygonMapTool(self.iface.mapCanvas())
        self.polygon_tool.setAction(self.action_polygon)
        # self.polygon_tool.digitized.connect()

        self.buffer_tool = BufferMapTool(self.iface.mapCanvas())
        self.buffer_tool.setAction(self.action_buffer)
        # self.buffer_tool.digitized.connect()

        self.toolbar.addActions([self.action_polygon, self.action_buffer])

    def unload(self):
        """Removes the plugin menu item and icon from QGIS GUI."""
        for action in self.actions:
            self.iface.removePluginRasterMenu(self.tr(u"&trends.earth"), action)
            self.iface.removeToolBarIcon(action)
        # remove the menu
        self.raster_menu.removeAction(self.menu.menuAction())
        # remove the toolbar
        del self.toolbar

        QgsApplication.processingRegistry().removeProvider(self.provider)
        QgsExpression.unregisterFunction(calculate_error_recode_stats.name())

    def run_docked_interface(self, checked):
        if checked:
            if self.dock_widget is None:
                self.dock_widget = main_widget.MainWidget(
                    self.iface, parent=self.iface.mainWindow()
                )
                self.iface.addDockWidget(Qt.RightDockWidgetArea, self.dock_widget)
                self.dock_widget.visibilityChanged.connect(
                    self.on_dock_visibility_changed
                )
            self.dock_widget.show()
        else:
            if self.dock_widget is not None and self.dock_widget.isVisible():
                self.dock_widget.hide()

    def on_dock_visibility_changed(self, status):
        """
        Check/uncheck start action.
        """
        if status:
            self.start_action.setChecked(True)
        else:
            self.start_action.setChecked(False)

    def run_settings(self):
        old_base_dir = conf.settings_manager.get_value(conf.Setting.BASE_DIR)
        dialog = DlgSettings(self.iface.mainWindow())
        dialog.exec_()
        new_base_dir = conf.settings_manager.get_value(conf.Setting.BASE_DIR)
        if old_base_dir != new_base_dir:
            job_manager.clear_known_jobs()
            if hasattr(self, "dock_widget") and self.dock_widget.isVisible():
                self.dock_widget.refresh_after_cache_update()

    def run_about(self):
        self.dlg_about.show()
        result = self.dlg_about.exec_()

    def activate_polygon_tool(self):
        self.iface.mapCanvas().setMapTool(self.polygon_tool)

    def activate_buffer_tool(self):
        self.iface.mapCanvas().setMapTool(self.buffer_tool)

    def init_reports(self):
        # Initialize report module.
        # Register custom report variables on opening the layout designer
        self.iface.layoutDesignerOpened.connect(self.on_layout_designer_opened)
        # Copy report config and templates to data directory
        template_manager.use_data_dir_config_source()

        # Download basemap as its required in the reports
        download_base_map(use_mask=False)

    def on_layout_designer_opened(self, designer: QgsLayoutDesignerInterface):
        # Register custom report variables in a print layout only.
        layout_type = designer.masterLayout().layoutType()
        if layout_type == QgsMasterLayoutInterface.PrintLayout:
            layout = designer.layout()
<<<<<<< HEAD
            ReportExpressionUtils.register_variables(layout)

    def init_reports(self):
        # Initialize report module.
        # Register custom report variables on opening the layout designer
        self.iface.layoutDesignerOpened.connect(self.on_layout_designer_opened)
        # Copy report config and templates to data directory
        template_manager.use_data_dir_config_source()

        # Download basemap as its required in the reports
        download_base_map(use_mask=False)

    def on_layout_designer_opened(self, designer: QgsLayoutDesignerInterface):
        # Register custom report variables in a print layout only.
        layout_type = designer.masterLayout().layoutType()
        if layout_type == QgsMasterLayoutInterface.PrintLayout:
            layout = designer.layout()
=======
>>>>>>> 01b59c3b
            ReportExpressionUtils.register_variables(layout)<|MERGE_RESOLUTION|>--- conflicted
+++ resolved
@@ -327,24 +327,4 @@
         layout_type = designer.masterLayout().layoutType()
         if layout_type == QgsMasterLayoutInterface.PrintLayout:
             layout = designer.layout()
-<<<<<<< HEAD
-            ReportExpressionUtils.register_variables(layout)
-
-    def init_reports(self):
-        # Initialize report module.
-        # Register custom report variables on opening the layout designer
-        self.iface.layoutDesignerOpened.connect(self.on_layout_designer_opened)
-        # Copy report config and templates to data directory
-        template_manager.use_data_dir_config_source()
-
-        # Download basemap as its required in the reports
-        download_base_map(use_mask=False)
-
-    def on_layout_designer_opened(self, designer: QgsLayoutDesignerInterface):
-        # Register custom report variables in a print layout only.
-        layout_type = designer.masterLayout().layoutType()
-        if layout_type == QgsMasterLayoutInterface.PrintLayout:
-            layout = designer.layout()
-=======
->>>>>>> 01b59c3b
             ReportExpressionUtils.register_variables(layout)