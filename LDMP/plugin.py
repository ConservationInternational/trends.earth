# -*- coding: utf-8 -*-
"""
/***************************************************************************
 LDMP - A QGIS plugin
 This plugin supports monitoring and reporting of land degradation to the UNCCD
 and in support of the SDG Land Degradation Neutrality (LDN) target.
                              -------------------
        begin                : 2017-05-23
        git sha              : $Format:%H$
        copyright            : (C) 2017 by Conservation International
        email                : trends.earth@conservation.org
 ***************************************************************************/
"""
import os
from builtins import object

<<<<<<< HEAD
from qgis.core import Qgis
from qgis.core import QgsApplication
from qgis.core import QgsExpression
from qgis.core import QgsMessageLog
from qgis.PyQt.QtCore import QCoreApplication
from qgis.PyQt.QtCore import Qt
from qgis.core import (
    QgsApplication,
    QgsMasterLayoutInterface
=======
from qgis.core import (
    QgsApplication,
    QgsMasterLayoutInterface
)
from qgis.gui import QgsLayoutDesignerInterface
from qgis.PyQt.QtCore import (
    QCoreApplication,
    Qt
)
from qgis.PyQt.QtWidgets import (
    QAction,
    QMenu,
    QToolButton
)
from qgis.PyQt.QtGui import QIcon

from . import (
    about,
    conf,
    main_widget,
>>>>>>> bc876c08
)
from qgis.gui import QgsLayoutDesignerInterface
from qgis.PyQt.QtCore import (
    QCoreApplication,
    Qt
)
from qgis.PyQt.QtWidgets import (
    QAction,
    QMenu,
    QToolButton
)
from qgis.PyQt.QtGui import QIcon
from qgis.PyQt.QtWidgets import QAction
from qgis.PyQt.QtWidgets import QApplication
from qgis.PyQt.QtWidgets import QMenu
from qgis.PyQt.QtWidgets import QMessageBox
from qgis.PyQt.QtWidgets import QToolButton

from . import about
from . import conf
from . import main_widget
from .charts import calculate_charts
from .jobs.manager import job_manager
from .maptools import BufferMapTool
from .maptools import PolygonMapTool
from .processing_provider.provider import Provider
from .reports.expressions import ReportExpressionUtils
from .reports.template_manager import template_manager
from .settings import DlgSettings
from .visualization import download_base_map


class LDMPPlugin(object):
    """QGIS Plugin Implementation."""

    def __init__(self, iface):
        """Constructor.

        :param iface: An interface instance that will be passed to this class
            which provides the hook by which you can manipulate the QGIS
            application at run time.
        :type iface: QgsInterface
        """
        self.iface = iface
        self.plugin_dir = os.path.dirname(__file__)

        self.provider = None

        # Declare instance attributes
        self.actions = []
        self.menu = QMenu(self.tr(u"&Trends.Earth"))
        self.menu.setIcon(
<<<<<<< HEAD
            QIcon(
                os.path.join(
                    os.path.dirname(__file__), "trends_earth_logo_square_32x32.png"
                )
            )
        )
=======
            QIcon(os.path.join(os.path.dirname(__file__),
                  'trends_earth_logo_square_32x32.png')))
>>>>>>> bc876c08

        self.raster_menu = None
        self.toolbar = None
        self.toolButton = None
        self.toolBtnAction = None
        self.dlg_about = None
        self.start_action = None
        self.dock_widget = None

    def initProcessing(self):
        self.provider = Provider()
        QgsApplication.processingRegistry().addProvider(self.provider)

    def tr(self, message):
        return QCoreApplication.translate("plugin", message)

    def add_action(
        self,
        icon_path,
        text,
        callback,
        enabled_flag=True,
        add_to_menu=True,
        add_to_toolbar=True,
        set_as_default_action=False,
        status_tip=None,
        whats_this=None,
        parent=None,
    ):
        """Add a toolbar icon to the toolbar.

        :param icon_path: Path to the icon for this action. Can be a resource
            path (e.g. ':/plugins/foo/bar.png') or a normal file system path.
        :type icon_path: str

        :param text: Text that should be shown in menu items for this action.
        :type text: str

        :param callback: Function to be called when the action is triggered.
        :type callback: function

        :param enabled_flag: A flag indicating if the action should be enabled
            by default. Defaults to True.
        :type enabled_flag: bool

        :param add_to_menu: Flag indicating whether the action should also
            be added to the menu. Defaults to True.
        :type add_to_menu: bool

        :param add_to_toolbar: Flag indicating whether the action should also
            be added to the toolbar. Defaults to True.
        :type add_to_toolbar: bool

        :param set_as_default_action: Flag indicating whether the action have to be
            set as default shown in the added toolButton menu. Defaults to False.
        :type set_as_default_action: bool

        :param status_tip: Optional text to show in a popup when mouse pointer
            hovers over the action.
        :type status_tip: str

        :param parent: Parent widget for the new action. Defaults None.
        :type parent: QWidget

        :param whats_this: Optional text to show in the status bar when the
            mouse pointer hovers over the action.

        :returns: The action that was created. Note that the action is also
            added to self.actions list.
        :rtype: QAction
        """

        icon = QIcon(icon_path)
        action = QAction(icon, text, parent)
        action.triggered.connect(callback)
        action.setEnabled(enabled_flag)

        if status_tip is not None:
            action.setStatusTip(status_tip)

        if whats_this is not None:
            action.setWhatsThis(whats_this)

        if add_to_toolbar:
            self.toolButton.menu().addAction(action)

            if set_as_default_action:
                self.toolButton.setDefaultAction(action)

        if add_to_menu:
            self.menu.addAction(action)

        self.actions.append(action)

        return action

    def initGui(self):
        self.initProcessing()
        QgsExpression.registerFunction(calculate_charts)

        """
        Moved the initialization here so that the processing can be 
        initialized first thereby enabling the plugin to be used in 
        qgis_process executable for batch processes particularly in 
        report generation.
        """
        self.raster_menu = self.iface.rasterMenu()
        self.raster_menu.addMenu(self.menu)

        self.toolbar = self.iface.addToolBar(u'trends.earth')
        self.toolbar.setObjectName('trends_earth_toolbar')
        self.toolButton = QToolButton()
        self.toolButton.setMenu(QMenu())
        self.toolButton.setPopupMode(QToolButton.MenuButtonPopup)
        self.toolBtnAction = self.toolbar.addWidget(self.toolButton)
        self.actions.append(self.toolBtnAction)
        self.dlg_about = about.DlgAbout()

        # Initialize reports module
        self.init_reports()

        """
        Moved the initialization here so that the processing can be 
        initialized first thereby enabling the plugin to be used in 
        qgis_process executable for batch processes particularly in 
        report generation.
        """
        self.raster_menu = self.iface.rasterMenu()
        self.raster_menu.addMenu(self.menu)

        self.toolbar = self.iface.addToolBar(u'trends.earth')
        self.toolbar.setObjectName('trends_earth_toolbar')
        self.toolButton = QToolButton()
        self.toolButton.setMenu(QMenu())
        self.toolButton.setPopupMode(QToolButton.MenuButtonPopup)
        self.toolBtnAction = self.toolbar.addWidget(self.toolButton)
        self.actions.append(self.toolBtnAction)
        self.dlg_about = about.DlgAbout()

        # Initialize reports module
        self.init_reports()

        """Create Main manu icon and plugins menu entries."""
        self.start_action = self.add_action(
            os.path.join(
                os.path.dirname(__file__),
                'icons',
                'trends_earth_logo_square_32x32.ico'
            ),
            text='Trends.Earth',
            callback=self.run_docked_interface,
            parent=self.iface.mainWindow(),
<<<<<<< HEAD
            status_tip=self.tr("Trends.Earth dock interface"),
            set_as_default_action=True,
        )
=======
            status_tip=self.tr('Trends.Earth dock interface'),
            set_as_default_action=True)
>>>>>>> bc876c08
        self.start_action.setCheckable(True)

        self.add_action(
            os.path.join(os.path.dirname(__file__), "icons", "wrench.svg"),
            text=self.tr(u"Settings"),
            callback=self.run_settings,
            parent=self.iface.mainWindow(),
            status_tip=self.tr("Trends.Earth Settings"),
        )

        self.add_action(
            os.path.join(os.path.dirname(__file__), "icons", "info.svg"),
            text=self.tr(u"About"),
            add_to_toolbar=False,
            callback=self.run_about,
            parent=self.iface.mainWindow(),
            status_tip=self.tr("About trends.earth"),
        )

        self.action_polygon = QAction(
            QIcon(
                os.path.join(
                    os.path.dirname(__file__), "icons", "mActionCapturePolygon.svg"
                )
            ),
            self.tr(u"Digitize polygon"),
            self.iface.mainWindow(),
        )
        self.action_polygon.triggered.connect(self.activate_polygon_tool)
        self.action_polygon.setCheckable(True)
        # self.action_polygon.setEnabled(False)

        self.action_buffer = QAction(
            QIcon(
                os.path.join(
                    os.path.dirname(__file__), "icons", "mActionCaptureBuffer.svg"
                )
            ),
            self.tr(u"Buffer tool"),
            self.iface.mainWindow(),
        )
        self.action_buffer.triggered.connect(self.activate_buffer_tool)
        self.action_buffer.setCheckable(True)
        # self.action_buffer.setEnabled(False)

        self.polygon_tool = PolygonMapTool(self.iface.mapCanvas())
        self.polygon_tool.setAction(self.action_polygon)
        # self.polygon_tool.digitized.connect()

        self.buffer_tool = BufferMapTool(self.iface.mapCanvas())
        self.buffer_tool.setAction(self.action_buffer)
        # self.buffer_tool.digitized.connect()

        self.toolbar.addActions([self.action_polygon, self.action_buffer])

    def unload(self):
        """Removes the plugin menu item and icon from QGIS GUI."""
        for action in self.actions:
            self.iface.removePluginRasterMenu(self.tr(u"&trends.earth"), action)
            self.iface.removeToolBarIcon(action)
        # remove the menu
        self.raster_menu.removeAction(self.menu.menuAction())
        # remove the toolbar
        del self.toolbar

        QgsApplication.processingRegistry().removeProvider(self.provider)
        QgsExpression.unregisterFunction(calculate_charts.name())

    def run_docked_interface(self, checked):
        if checked:
            if self.dock_widget is None:
                self.dock_widget = main_widget.MainWidget(
                    self.iface, parent=self.iface.mainWindow())
                self.iface.addDockWidget(
                    Qt.RightDockWidgetArea,
                    self.dock_widget
                )
                self.dock_widget.visibilityChanged.connect(
                    self.on_dock_visibility_changed
                )
            self.dock_widget.show()
        else:
            if self.dock_widget is not None and self.dock_widget.isVisible():
                self.dock_widget.hide()

    def on_dock_visibility_changed(self, status):
        """
        Check/uncheck start action.
        """
        if status:
            self.start_action.setChecked(True)
        else:
            self.start_action.setChecked(False)

    def run_settings(self):
        old_base_dir = conf.settings_manager.get_value(conf.Setting.BASE_DIR)
        dialog = DlgSettings(self.iface.mainWindow())
        dialog.exec_()
        new_base_dir = conf.settings_manager.get_value(conf.Setting.BASE_DIR)
        if old_base_dir != new_base_dir:
            job_manager.clear_known_jobs()
            if hasattr(self, "dock_widget") and self.dock_widget.isVisible():
                self.dock_widget.refresh_after_cache_update()

    def run_about(self):
        self.dlg_about.show()
        result = self.dlg_about.exec_()

<<<<<<< HEAD
    def activate_polygon_tool(self):
        self.iface.mapCanvas().setMapTool(self.polygon_tool)

    def activate_buffer_tool(self):
        self.iface.mapCanvas().setMapTool(self.buffer_tool)

=======
>>>>>>> bc876c08
    def init_reports(self):
        # Initialize report module.
        # Register custom report variables on opening the layout designer
        self.iface.layoutDesignerOpened.connect(
            self.on_layout_designer_opened
        )
        # Copy report config and templates to data directory
        template_manager.use_data_dir_config_source()

        # Download basemap as its required in the reports
        download_base_map(use_mask=False)

    def on_layout_designer_opened(self, designer: QgsLayoutDesignerInterface):
        # Register custom report variables in a print layout only.
        layout_type = designer.masterLayout().layoutType()
        if layout_type == QgsMasterLayoutInterface.PrintLayout:
            layout = designer.layout()
            ReportExpressionUtils.register_variables(layout)<|MERGE_RESOLUTION|>--- conflicted
+++ resolved
@@ -14,7 +14,6 @@
 import os
 from builtins import object
 
-<<<<<<< HEAD
 from qgis.core import Qgis
 from qgis.core import QgsApplication
 from qgis.core import QgsExpression
@@ -24,10 +23,6 @@
 from qgis.core import (
     QgsApplication,
     QgsMasterLayoutInterface
-=======
-from qgis.core import (
-    QgsApplication,
-    QgsMasterLayoutInterface
 )
 from qgis.gui import QgsLayoutDesignerInterface
 from qgis.PyQt.QtCore import (
@@ -39,13 +34,9 @@
     QMenu,
     QToolButton
 )
-from qgis.PyQt.QtGui import QIcon
-
-from . import (
-    about,
-    conf,
-    main_widget,
->>>>>>> bc876c08
+from qgis.core import (
+    QgsApplication,
+    QgsMasterLayoutInterface
 )
 from qgis.gui import QgsLayoutDesignerInterface
 from qgis.PyQt.QtCore import (
@@ -98,17 +89,12 @@
         self.actions = []
         self.menu = QMenu(self.tr(u"&Trends.Earth"))
         self.menu.setIcon(
-<<<<<<< HEAD
             QIcon(
                 os.path.join(
                     os.path.dirname(__file__), "trends_earth_logo_square_32x32.png"
                 )
             )
         )
-=======
-            QIcon(os.path.join(os.path.dirname(__file__),
-                  'trends_earth_logo_square_32x32.png')))
->>>>>>> bc876c08
 
         self.raster_menu = None
         self.toolbar = None
@@ -230,27 +216,6 @@
         # Initialize reports module
         self.init_reports()
 
-        """
-        Moved the initialization here so that the processing can be 
-        initialized first thereby enabling the plugin to be used in 
-        qgis_process executable for batch processes particularly in 
-        report generation.
-        """
-        self.raster_menu = self.iface.rasterMenu()
-        self.raster_menu.addMenu(self.menu)
-
-        self.toolbar = self.iface.addToolBar(u'trends.earth')
-        self.toolbar.setObjectName('trends_earth_toolbar')
-        self.toolButton = QToolButton()
-        self.toolButton.setMenu(QMenu())
-        self.toolButton.setPopupMode(QToolButton.MenuButtonPopup)
-        self.toolBtnAction = self.toolbar.addWidget(self.toolButton)
-        self.actions.append(self.toolBtnAction)
-        self.dlg_about = about.DlgAbout()
-
-        # Initialize reports module
-        self.init_reports()
-
         """Create Main manu icon and plugins menu entries."""
         self.start_action = self.add_action(
             os.path.join(
@@ -261,14 +226,9 @@
             text='Trends.Earth',
             callback=self.run_docked_interface,
             parent=self.iface.mainWindow(),
-<<<<<<< HEAD
             status_tip=self.tr("Trends.Earth dock interface"),
             set_as_default_action=True,
         )
-=======
-            status_tip=self.tr('Trends.Earth dock interface'),
-            set_as_default_action=True)
->>>>>>> bc876c08
         self.start_action.setCheckable(True)
 
         self.add_action(
@@ -377,15 +337,31 @@
         self.dlg_about.show()
         result = self.dlg_about.exec_()
 
-<<<<<<< HEAD
     def activate_polygon_tool(self):
         self.iface.mapCanvas().setMapTool(self.polygon_tool)
 
     def activate_buffer_tool(self):
         self.iface.mapCanvas().setMapTool(self.buffer_tool)
 
-=======
->>>>>>> bc876c08
+    def init_reports(self):
+        # Initialize report module.
+        # Register custom report variables on opening the layout designer
+        self.iface.layoutDesignerOpened.connect(
+            self.on_layout_designer_opened
+        )
+        # Copy report config and templates to data directory
+        template_manager.use_data_dir_config_source()
+
+        # Download basemap as its required in the reports
+        download_base_map(use_mask=False)
+
+    def on_layout_designer_opened(self, designer: QgsLayoutDesignerInterface):
+        # Register custom report variables in a print layout only.
+        layout_type = designer.masterLayout().layoutType()
+        if layout_type == QgsMasterLayoutInterface.PrintLayout:
+            layout = designer.layout()
+            ReportExpressionUtils.register_variables(layout)
+
     def init_reports(self):
         # Initialize report module.
         # Register custom report variables on opening the layout designer
