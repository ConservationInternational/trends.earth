# -*- coding: utf-8 -*-
"""
/***************************************************************************
 LDMP - A QGIS plugin
 This plugin supports monitoring and reporting of land degradation to the UNCCD 
 and in support of the SDG Land Degradation Neutrality (LDN) target.
                              -------------------
        begin                : 2017-05-23
        git sha              : $Format:%H$
        copyright            : (C) 2017 by Conservation International
        email                : trends.earth@conservation.org
 ***************************************************************************/
"""

import os
import json
import re
import zipfile
import subprocess
from pathlib import Path

from qgis.PyQt.QtCore import QSettings, pyqtSignal, Qt
from qgis.PyQt import QtWidgets
from qgis.PyQt.QtGui import QIcon, QPixmap, QDoubleValidator

from qgis.core import (
    QgsCoordinateReferenceSystem,
    QgsCoordinateTransform,
    QgsProject,
    QgsSettings,
    QgsVectorLayer
)
from qgis.gui import QgsMapToolEmitPoint, QgsMapToolPan

from qgis.utils import iface

from qgis.core import QgsApplication

from LDMP.gui.DlgSettings import Ui_DlgSettings
from LDMP.gui.DlgSettingsEdit import Ui_DlgSettingsEdit
from LDMP.gui.DlgSettingsEditForgotPassword import Ui_DlgSettingsEditForgotPassword
from LDMP.gui.DlgSettingsEditUpdate import Ui_DlgSettingsEditUpdate
from LDMP.gui.DlgSettingsLogin import Ui_DlgSettingsLogin
from LDMP.gui.DlgSettingsRegister import Ui_DlgSettingsRegister

from LDMP.gui.WidgetSettingsAdvanced import Ui_WidgetSettingsAdvanced
from LDMP.gui.DlgSettingsAdvanced import Ui_DlgSettingsAdvanced
from LDMP.gui.WidgetSelectArea import Ui_WidgetSelectArea

from LDMP import binaries_available, __version__, openFolder
from LDMP.api import (
    get_user_email,
    get_user,
    delete_user,
    login,
    register,
    update_user,
    recover_pwd,
    init_auth_config,
    remove_current_auth_config,
    AUTH_CONFIG_NAME
)

from LDMP import log
from LDMP.download import download_files, get_admin_bounds, read_json, get_cities
from LDMP.message_bar import MessageBar

settings = QSettings()


# Function to indicate if child is a folder within parent
def is_subdir(child, parent):
    parent = os.path.normpath(os.path.realpath(parent))
    child = os.path.normpath(os.path.realpath(child))
    if not os.path.isdir(parent) or not os.path.isdir(child):
        return False
    elif child == parent:
        return True
    head, tail = os.path.split(child)
    if head == parent:
        return True
    elif tail == '':
        return False
    else:
        return is_subdir(head, parent)


class DlgSettings(QtWidgets.QDialog, Ui_DlgSettings):
    def __init__(self, parent=None):
        super(DlgSettings, self).__init__(parent)

        self.setupUi(self)

        # add subcomponent widgets
        self.widgetSettingsAdvanced = WidgetSettingsAdvanced()
        self.verticalLayout_advanced.layout().insertWidget(0, self.widgetSettingsAdvanced)

        # set Dialog UIs
        self.dlg_settings_register = DlgSettingsRegister()
        self.dlg_settings_login = DlgSettingsLogin()

        self.dlg_settings_register.authConfigInitialised.connect(self.selectDefaultAuthConfiguration)

        self.pushButton_register.clicked.connect(self.register)
        self.pushButton_login.clicked.connect(self.login)

        self.pushButton_update_profile.clicked.connect(self.update_profile)
        self.pushButton_delete_user.clicked.connect(self.delete)
        self.pushButton_forgot_pwd.clicked.connect(self.forgot_pwd)

        self.buttonBox.accepted.connect(self.close)
        self.settings = QgsSettings()

        self.area_widget = AreaWidget()
        layout = QtWidgets.QVBoxLayout()
        layout.setContentsMargins(0, 0, 0, 0)
        layout.addWidget(self.area_widget)

        self.region_of_interest.setLayout(layout)

        # load gui default value from settings
        self.reloadAuthConfigurations()

    def showEvent(self, event):
        super(DlgSettings, self).showEvent(event)
        # add message bar for all dialog communication
        MessageBar().init()
        self.layout().insertWidget(0, MessageBar().get())

    def close(self):
        super(DlgSettings, self).close()
        MessageBar().reset()

    def reloadAuthConfigurations(self):
        self.authConfigSelect_authentication.populateConfigSelector()
        self.authConfigSelect_authentication.clearMessage()

        authConfigId = settings.value("trends_earth/authId", None)
        configs = QgsApplication.authManager().availableAuthMethodConfigs()
        if authConfigId in configs.keys():
            self.authConfigSelect_authentication.setConfigId(authConfigId)

    def selectDefaultAuthConfiguration(self, authConfigId):
        self.reloadAuthConfigurations()
        if authConfigId:
            self.authConfigSelect_authentication.setConfigId(authConfigId)

    def register(self):
        result = self.dlg_settings_register.exec_()

    def login(self):
        # retrieve basic auth from QGIS authManager
        authConfigId = self.authConfigSelect_authentication.configId()
        if not authConfigId:
            MessageBar().get().pushCritical('Trends.Earth', self.tr('Please select a authentication profile'))
            return

        # try to login with current credentials
        resp = login(authConfigId)
        if resp:
            username = get_user_email()
            QtWidgets.QMessageBox.information(None,
                                              self.tr("Success"),
                                              self.tr(u"""Logged in to the Trends.Earth server as {}.<html><p>Welcome to Trends.Earth!<p/><p>
                    <a href= 'https://groups.google.com/forum/#!forum/trends_earth_users/join'>Join the Trends.Earth Users google groups<a/></p><p> Make sure to join the google groups for the Trends.Earth users to keep up with updates and Q&A about the tool, methods, and datasets in support of Sustainable Development Goals monitoring.</p>""").format(
                                                  username))
            settings.setValue("LDMP/jobs_cache", None)
            self.ok = True

    def forgot_pwd(self):
        dlg_settings_edit_forgot_password = DlgSettingsEditForgotPassword()
        dlg_settings_edit_forgot_password.exec_()

    def update_profile(self):
        user = get_user()
        if not user:
            return
        dlg_settings_edit_update = DlgSettingsEditUpdate(user)
        dlg_settings_edit_update.exec_()

    def delete(self):
        email = get_user_email()
        if not email:
            return

        reply = QtWidgets.QMessageBox.question(
            None,
            self.tr("Delete user?"),
            self.tr(
                u"Are you sure you want to delete the user {}? All of your tasks will "
                u"be lost and you will no longer be able to process data online "
                u"using Trends.Earth.".format(email)
            ),
            QtWidgets.QMessageBox.Yes,
            QtWidgets.QMessageBox.No
        )
        if reply == QtWidgets.QMessageBox.Yes:
            resp = delete_user(email)
            if resp:
                QtWidgets.QMessageBox.information(
                    None,
                    self.tr("Success"),
                    QtWidgets.QApplication.translate(
                        'LDMP', u"User {} deleted.".format(email))
                )
                # remove current used config (as set in QSettings) and trigger GUI
                remove_current_auth_config()
                self.reloadAuthConfigurations()
                # self.authConfigUpdated.emit()

    def accept(self):
        self.area_widget.save_settings()
        super().accept()


class AreaWidget(QtWidgets.QWidget, Ui_WidgetSelectArea):
    def __init__(self, parent=None):
        super(AreaWidget, self).__init__(parent)

        self.setupUi(self)

        self.canvas = iface.mapCanvas()
        self.settings = QgsSettings()
        self.vector_file = None
        self.current_cities_key = None

        self.admin_bounds_key = get_admin_bounds()
        if not self.admin_bounds_key:
            raise ValueError('Admin boundaries not available')

        self.cities = get_cities()
        if not self.cities:
            raise ValueError('Cities list not available')

        # Populate
        self.area_admin_0.addItems(sorted(self.admin_bounds_key.keys()))
        self.populate_admin_1()
        self.populate_cities()
        self.area_admin_0.currentIndexChanged.connect(self.populate_admin_1)
        self.area_admin_0.currentIndexChanged.connect(self.populate_cities)
        self.area_admin_0.currentIndexChanged.connect(self.generate_name_setting)

        self.secondLevel_area_admin_1.currentIndexChanged.connect(self.generate_name_setting)
        self.secondLevel_city.currentIndexChanged.connect(self.generate_name_setting)
        self.area_frompoint_point_x.textChanged.connect(self.generate_name_setting)
        self.area_frompoint_point_y.textChanged.connect(self.generate_name_setting)
        self.area_fromfile_file.textChanged.connect(self.generate_name_setting)
        self.buffer_size_km.valueChanged.connect(self.generate_name_setting)
        self.checkbox_buffer.toggled.connect(self.generate_name_setting)

        self.area_fromfile_browse.clicked.connect(self.open_vector_browse)
        self.area_fromadmin.clicked.connect(self.area_type_toggle)
        self.area_fromfile.clicked.connect(self.area_type_toggle)

        self.radioButton_secondLevel_region.clicked.connect(self.radioButton_secondLevel_toggle)
        self.radioButton_secondLevel_city.clicked.connect(self.radioButton_secondLevel_toggle)

        icon = QIcon(QPixmap(':/plugins/LDMP/icons/map-marker.svg'))
        self.area_frompoint_choose_point.setIcon(icon)
        self.area_frompoint_choose_point.clicked.connect(self.point_chooser)
        # TODO: Set range to only accept valid coordinates for current map coordinate system
        self.area_frompoint_point_x.setValidator(QDoubleValidator())
        # TODO: Set range to only accept valid coordinates for current map coordinate system
        self.area_frompoint_point_y.setValidator(QDoubleValidator())
        self.area_frompoint.clicked.connect(self.area_type_toggle)

        # Setup point chooser
        self.choose_point_tool = QgsMapToolEmitPoint(self.canvas)
        self.choose_point_tool.canvasClicked.connect(self.set_point_coords)

        self.load_settings()
        self.generate_name_setting()

    def load_settings(self):

<<<<<<< HEAD
        buffer_checked = self.settings.value("trends_earth/region_of_interest/buffer_checked", False) == 'True'
=======
        buffer_checked = self.settings.value("trends_earth/region_of_interest/buffer_checked", False, type=bool) == 'True'
>>>>>>> 13b0adab
        area_from_option = self.settings.value("trends_earth/region_of_interest/chosen_method", None)

        if area_from_option == 'country_region' or \
                area_from_option == 'country_city':
            self.area_fromadmin.setChecked(True)
        elif area_from_option == 'point':
            self.area_frompoint.setChecked(True)
        elif area_from_option == 'vector_layer':
            self.area_fromfile.setChecked(True)
        self.area_frompoint_point_x.setText(self.settings.value("trends_earth/region_of_interest/point/x", None))
        self.area_frompoint_point_y.setText(self.settings.value("trends_earth/region_of_interest/point/y", None))
        self.area_fromfile_file.setText(self.settings.value("trends_earth/region_of_interest/vector_file", None))
        self.area_type_toggle()

        admin_0 = self.settings.value("trends_earth/region_of_interest/country/country_name", None)
        if admin_0:
            self.area_admin_0.setCurrentIndex(self.area_admin_0.findText(admin_0))
            self.populate_admin_1()

        area_from_option_secondLevel = self.settings.value("trends_earth/region_of_interest/chosen_method", None)
        if area_from_option_secondLevel == 'country_region':
            self.radioButton_secondLevel_region.setChecked(True)
        elif area_from_option_secondLevel == 'country_city':
            self.radioButton_secondLevel_city.setChecked(True)
        self.radioButton_secondLevel_toggle()

        secondLevel_area_admin_1 = self.settings.value("trends_earth/region_of_interest/country/region_name", None)
        if secondLevel_area_admin_1:
            self.secondLevel_area_admin_1.setCurrentIndex(
                self.secondLevel_area_admin_1.findText(secondLevel_area_admin_1))
        secondLevel_city = self.settings.value("trends_earth/region_of_interest/country/city_name", None)

        if secondLevel_city:
            self.populate_cities()
            self.secondLevel_city.setCurrentIndex(self.secondLevel_city.findText(secondLevel_city))

        buffer_size = self.settings.value("trends_earth/region_of_interest/buffer_size", None)
        if buffer_size:
            self.buffer_size_km.setValue(float(buffer_size))
        self.checkbox_buffer.setChecked(buffer_checked)

        self.area_settings_name.setText(
            self.settings.value("trends_earth/region_of_interest/area_settings_name", '')
        )

    def populate_cities(self):
        self.secondLevel_city.clear()
        adm0_a3 = self.admin_bounds_key[self.area_admin_0.currentText()]['code']
        self.current_cities_key = {value['name_en']: key for key, value in self.cities[adm0_a3].items()}
        self.secondLevel_city.addItems(sorted(self.current_cities_key.keys()))

    def populate_admin_1(self):
        self.secondLevel_area_admin_1.clear()
        self.secondLevel_area_admin_1.addItems(['All regions'])
        self.secondLevel_area_admin_1.addItems(
            sorted(self.admin_bounds_key[self.area_admin_0.currentText()]['admin1'].keys()))

    def area_type_toggle(self):
        # if self.area_frompoint.isChecked():
        #     self.area_fromfile.setChecked(not self.area_frompoint.isChecked())
        #     self.area_fromadmin.setChecked(not self.area_frompoint.isChecked())

        self.area_frompoint_point_x.setEnabled(self.area_frompoint.isChecked())
        self.area_frompoint_point_y.setEnabled(self.area_frompoint.isChecked())
        self.area_frompoint_choose_point.setEnabled(self.area_frompoint.isChecked())

        self.area_admin_0.setEnabled(self.area_fromadmin.isChecked())
        self.first_level_label.setEnabled(self.area_fromadmin.isChecked())
        self.second_level.setEnabled(self.area_fromadmin.isChecked())
        self.label_disclaimer.setEnabled(self.area_fromadmin.isChecked())

        self.area_fromfile_file.setEnabled(self.area_fromfile.isChecked())
        self.area_fromfile_browse.setEnabled(self.area_fromfile.isChecked())
        self.generate_name_setting()

    def radioButton_secondLevel_toggle(self):
        self.secondLevel_area_admin_1.setEnabled(self.radioButton_secondLevel_region.isChecked())
        self.secondLevel_city.setEnabled(not self.radioButton_secondLevel_region.isChecked())
        self.generate_name_setting()

    def point_chooser(self):
        log("Choosing point from canvas...")
        self.canvas.setMapTool(self.choose_point_tool)
        self.window().hide()
        QtWidgets.QMessageBox.critical(None, self.tr("Point chooser"), self.tr("Click the map to choose a point."))

    def generate_name_setting(self):
        if self.area_fromadmin.isChecked():
            if self.radioButton_secondLevel_region.isChecked():
                name = "{}-{}".format(
                    self.area_admin_0.currentText().lower().replace(' ', '-'),
                    self.secondLevel_area_admin_1.currentText().lower().replace(' ', '-')
                )
            else:
                name = "{}-{}".format(
                    self.area_admin_0.currentText().lower().replace(' ', '-'),
                    self.secondLevel_city.currentText().lower().replace(' ', '-')
                )
        elif self.area_frompoint.isChecked():
            if self.area_frompoint_point_x.text() is not '' and \
                    self.area_frompoint_point_y.text() is not '':
                name = "pt-lon{:.3f}lat{:.3f}".format(
                    float(self.area_frompoint_point_x.text()),
                    float(self.area_frompoint_point_y.text())
                )
            else:
                return
        elif self.area_fromfile.isChecked():
            if self.area_fromfile_file.text() is not '':
                layer = QgsVectorLayer(
                    self.area_fromfile_file.text(),
                    "area",
                    "ogr")
                if layer.isValid():
                    centroid = layer.extent().center()
                    # Store point in EPSG:4326 crs
                    coord_transform = QgsCoordinateTransform(
                        layer.sourceCrs(),
                        QgsCoordinateReferenceSystem(4326),
                        QgsProject.instance())
                    point = coord_transform.transform(centroid)
                    name = "shape-lon{:.3f}lat{:.3f}".format(
                        point.x(),
                        point.y()
                    )
                else:
                    return
            else:
                return
        if self.checkbox_buffer.isChecked():
            name = "{}-buffer-{:.3f}".format(
                name,
                self.buffer_size_km.value()
            )
        self.area_settings_name.setText(name)

    def set_point_coords(self, point, button):
        log("Set point coords")
        # TODO: Show a messagebar while tool is active, and then remove the bar when a point is chosen.
        self.point = point
        # Disable the choose point tool
        self.canvas.setMapTool(QgsMapToolPan(self.canvas))
        # Don't reset_tab_on_show as it would lead to return to first tab after
        # using the point chooser
        self.window().reset_tab_on_showEvent = False
        self.window().show()
        self.window().reset_tab_on_showEvent = True
        self.point = self.canvas.getCoordinateTransform().toMapCoordinates(self.canvas.mouseLastXY())

        # Store point in EPSG:4326 crs
        transform_instance = QgsCoordinateTransform(
            QgsProject.instance().crs(),
            QgsCoordinateReferenceSystem(4326),
            QgsProject.instance())
        transformed_point = transform_instance.transform(self.point)

        log("Chose point: {}, {}.".format(transformed_point.x(), transformed_point.y()))
        self.area_frompoint_point_x.setText("{:.8f}".format(transformed_point.x()))
        self.area_frompoint_point_y.setText("{:.8f}".format(transformed_point.y()))

    def open_vector_browse(self):
        initial_path = self.settings.value("trends_earth/input_shapefile", None)
        if not initial_path:
            initial_path = self.settings.value("trends_earth/input_shapefile_dir", None)
        if not initial_path:
            initial_path = str(Path.home())

        vector_file, _ = QtWidgets.QFileDialog.getOpenFileName(self,
                                                               self.tr('Select a file defining the area of interest'),
                                                               initial_path,
                                                               self.tr('Vector file (*.shp *.kml *.kmz *.geojson)'))
        if vector_file:
            if os.access(vector_file, os.R_OK):
                self.vector_file = vector_file
                self.area_fromfile_file.setText(vector_file)
                return True
            else:
                QtWidgets.QMessageBox.critical(None,
                                               self.tr("Error"),
                                               self.tr(u"Cannot read {}. Choose a different file.".format(vector_file)))
                return False
        else:
            return False

    def save_settings(self):

        if self.area_fromadmin.isChecked():
            self.settings.setValue(
                "trends_earth/region_of_interest/country/country_name",
                self.area_admin_0.currentText())
        else:
            self.settings.setValue(
                "trends_earth/region_of_interest/country/country_name",
                None)
        if self.radioButton_secondLevel_region.isChecked():
            self.settings.setValue("trends_earth/region_of_interest/country/region_name",
                                   self.secondLevel_area_admin_1.currentText())
        else:
            self.settings.setValue("trends_earth/region_of_interest/country/region_name",
                                   None)
        if self.radioButton_secondLevel_city.isChecked():
            self.settings.setValue(
                "trends_earth/region_of_interest/country/city_name",
                self.secondLevel_city.currentText())
        else:
            self.settings.setValue(
                "trends_earth/region_of_interest/country/city_name",
                None)
        if self.area_frompoint.isChecked():
            self.settings.setValue(
                "trends_earth/region_of_interest/point/x",
                self.area_frompoint_point_x.text())
            self.settings.setValue(
                "trends_earth/region_of_interest/point/y",
                self.area_frompoint_point_y.text())
        else:
            self.settings.setValue("trends_earth/region_of_interest/point/x", None)
            self.settings.setValue("trends_earth/region_of_interest/point/y", None)
        if self.area_fromfile.isChecked():
            self.settings.setValue(
                "trends_earth/region_of_interest/vector_layer",
                self.area_fromfile_file.text())
        else:
            self.settings.setValue(
                "trends_earth/region_of_interest/vector_layer",
                None)

        self.settings.setValue(
            "trends_earth/region_of_interest/buffer_checked",
            self.checkbox_buffer.isChecked())
        self.settings.setValue(
            "trends_earth/region_of_interest/buffer_size",
            self.buffer_size_km.value())

        area_value = None
        if self.area_frompoint.isChecked():
            area_value = 'point'
        elif self.area_fromadmin.isChecked():
            if self.radioButton_secondLevel_city.isChecked():
                area_value = 'country_city'
            else:
                area_value = 'country_region'
        elif self.area_fromfile.isChecked():
            area_value = 'vector_layer'

        if area_value is not None:
            self.settings.setValue("trends_earth/region_of_interest/chosen_method", area_value)

        if self.vector_file is not None:
            self.settings.setValue("trends_earth/input_shapefile", self.vector_file)
            self.settings.setValue("trends_earth/input_shapefile_dir", os.path.dirname(self.vector_file))

        if self.current_cities_key is not None:
            self.settings.setValue("trends_earth/region_of_interest/current_cities_key", self.current_cities_key)

        self.settings.setValue("trends_earth/region_of_interest/area_settings_name",
                               self.area_settings_name.text())


class DlgSettingsRegister(QtWidgets.QDialog, Ui_DlgSettingsRegister):
    authConfigInitialised = pyqtSignal(str)

    def __init__(self, parent=None):
        super(DlgSettingsRegister, self).__init__(parent)

        self.setupUi(self)

        self.admin_bounds_key = get_admin_bounds()
        self.country.addItems(sorted(self.admin_bounds_key.keys()))

        self.buttonBox.accepted.connect(self.register)
        self.buttonBox.rejected.connect(self.close)

    def register(self):
        if not self.email.text():
            QtWidgets.QMessageBox.critical(None, self.tr("Error"), self.tr("Enter your email address."))
            return
        elif not self.name.text():
            QtWidgets.QMessageBox.critical(None, self.tr("Error"), self.tr("Enter your name."))
            return
        elif not self.organization.text():
            QtWidgets.QMessageBox.critical(None, self.tr("Error"), self.tr("Enter your organization."))
            return
        elif not self.country.currentText():
            QtWidgets.QMessageBox.critical(None, self.tr("Error"), self.tr("Enter your country."))
            return

        resp = register(self.email.text(), self.name.text(), self.organization.text(), self.country.currentText())
        if resp:
            self.close()
            QtWidgets.QMessageBox.information(None,
                                              self.tr("Success"),
                                              self.tr(
                                                  u"User registered. Your password has been emailed to {}. Then set it in {} configuration".format(
                                                      self.email.text(), AUTH_CONFIG_NAME)))

            # add a new auth conf that have to be completed with pwd
            authConfidId = init_auth_config(email=self.email.text())
            if authConfidId:
                self.authConfigInitialised.emit(authConfidId)

            return True


class DlgSettingsLogin(QtWidgets.QDialog, Ui_DlgSettingsLogin):
    def __init__(self, parent=None):
        super(DlgSettingsLogin, self).__init__(parent)

        self.setupUi(self)

        self.buttonBox.accepted.connect(self.login)
        self.buttonBox.rejected.connect(self.close)

        self.ok = False

    def showEvent(self, event):
        super(DlgSettingsLogin, self).showEvent(event)

        email = get_user_email(warn=False)
        if email:
            self.email.setText(email)
        password = settings.value("LDMP/password", None)
        if password:
            self.password.setText(password)

    def login(self):
        if not self.email.text():
            QtWidgets.QMessageBox.critical(None, self.tr("Error"),
                                           self.tr("Enter your email address."))
            return
        elif not self.password.text():
            QtWidgets.QMessageBox.critical(None, self.tr("Error"),
                                           self.tr("Enter your password."))
            return

        resp = login(self.email.text(), self.password.text())
        if resp:
            QtWidgets.QMessageBox.information(None,
                                              self.tr("Success"),
                                              self.tr(u"""Logged in to the Trends.Earth server as {}.<html><p>Welcome to Trends.Earth!<p/><p>
                    <a href= 'https://groups.google.com/forum/#!forum/trends_earth_users/join'>Join the Trends.Earth Users google groups<a/></p><p> Make sure to join the google groups for the Trends.Earth users to keep up with updates and Q&A about the tool, methods, and datasets in support of Sustainable Development Goals monitoring.</p>""").format(
                                                  self.email.text()))
            settings.setValue("LDMP/jobs_cache", None)
            self.done(QtWidgets.QDialog.Accepted)
            self.ok = True


class DlgSettingsEditForgotPassword(QtWidgets.QDialog, Ui_DlgSettingsEditForgotPassword):
    def __init__(self, parent=None):
        super(DlgSettingsEditForgotPassword, self).__init__(parent)

        self.setupUi(self)

        self.buttonBox.accepted.connect(self.reset_password)
        self.buttonBox.rejected.connect(self.close)

        self.ok = False

    def showEvent(self, event):
        super(DlgSettingsEditForgotPassword, self).showEvent(event)

        email = get_user_email(warn=False)
        if email:
            self.email.setText(email)

    def reset_password(self):
        if not self.email.text():
            QtWidgets.QMessageBox.critical(None, self.tr("Error"),
                                           self.tr("Enter your email address to reset your password."))
            return

        reply = QtWidgets.QMessageBox.question(None, self.tr("Reset password?"),
                                               self.tr(
                                                   u"Are you sure you want to reset the password for {}? Your new password will be emailed to you.".format(
                                                       self.email.text())),
                                               QtWidgets.QMessageBox.Yes, QtWidgets.QMessageBox.No)

        if reply == QtWidgets.QMessageBox.Yes:
            resp = recover_pwd(self.email.text())
            if resp:
                self.close()
                QtWidgets.QMessageBox.information(None,
                                                  self.tr("Success"),
                                                  self.tr(
                                                      u"The password has been reset for {}. Check your email for the new password, and then return to Trends.Earth to enter it.").format(
                                                      self.email.text()))
                self.ok = True


class DlgSettingsEditUpdate(QtWidgets.QDialog, Ui_DlgSettingsEditUpdate):
    def __init__(self, user, parent=None):
        super(DlgSettingsEditUpdate, self).__init__(parent)

        self.setupUi(self)

        self.user = user

        self.admin_bounds_key = get_admin_bounds()

        self.email.setText(user['email'])
        self.name.setText(user['name'])
        self.organization.setText(user['institution'])

        # Add countries, and set index to currently chosen country
        self.country.addItems(sorted(self.admin_bounds_key.keys()))
        index = self.country.findText(user['country'])
        if index != -1:
            self.country.setCurrentIndex(index)

        self.buttonBox.accepted.connect(self.update_profile)
        self.buttonBox.rejected.connect(self.close)

        self.ok = False

    def update_profile(self):
        if not self.email.text():
            QtWidgets.QMessageBox.critical(None, self.tr("Error"), self.tr("Enter your email address."))
            return
        elif not self.name.text():
            QtWidgets.QMessageBox.critical(None, self.tr("Error"), self.tr("Enter your name."))
            return
        elif not self.organization.text():
            QtWidgets.QMessageBox.critical(None, self.tr("Error"), self.tr("Enter your organization."))
            return
        elif not self.country.currentText():
            QtWidgets.QMessageBox.critical(None, self.tr("Error"), self.tr("Enter your country."))
            return

        resp = update_user(self.email.text(), self.name.text(),
                           self.organization.text(), self.country.currentText())

        if resp:
            QtWidgets.QMessageBox.information(None, self.tr("Saved"),
                                              self.tr(u"Updated information for {}.").format(self.email.text()))
            self.close()
            self.ok = True


class WidgetSettingsAdvanced(QtWidgets.QWidget, Ui_WidgetSettingsAdvanced):
    def __init__(self, parent=None):
        super(WidgetSettingsAdvanced, self).__init__(parent)

        self.setupUi(self)

        self.binaries_browse_button.clicked.connect(self.binary_folder_browse)
        self.binaries_download_button.clicked.connect(self.binaries_download)
        self.debug_checkbox.clicked.connect(self.debug_toggle)
        self.binaries_checkbox.clicked.connect(self.binaries_toggle)
        self.qgsFileWidget_base_directory.fileChanged.connect(self.base_directory_changed)
        self.pushButton_open_base_directory.clicked.connect(self.open_base_directory)

        # Flag that can be used to indicate if binary state has changed (i.e.
        # if new binaries have been downloaded)
        self.binary_state_changed = False

    def closeEvent(self, event):
        super(WidgetSettingsAdvanced, self).closeEvent(event)
        if self.binaries_checkbox.isChecked() != self.binaries_checkbox_initial or self.binary_state_changed:
            QtWidgets.QMessageBox.warning(None,
                                          self.tr("Warning"),
                                          self.tr("You must restart QGIS for these changes to take effect."))

    def showEvent(self, event):
        super(WidgetSettingsAdvanced, self).showEvent(event)

        self.debug_checkbox.setChecked(QSettings().value("trends_earth/advanced/debug", False) == 'True')

        binaries_checked = QSettings().value("trends_earth/advanced/binaries_enabled", False) == 'True'
        # TODO: Have this actually check if they are enabled in summary_numba
        # and calculate_numba. Right now this doesn't really check if they are
        # enabled, just that they are available. Which should be the same
        # thing, but might not always be...
        if binaries_available() and binaries_checked:
            self.binaries_label.setText(self.tr('Binaries <b>are</b> loaded.'))
        else:
            self.binaries_label.setText(self.tr('Binaries <b>are not</b> loaded.'))
        # Set a flag that will be used to indicate whether the status of using
        # binaries or not has changed (needed to allow displaying a message to
        # the user that they need to restart when this setting is changed)

        binaries_folder = QSettings().value("trends_earth/advanced/binaries_folder", None)
        if binaries_folder is not None:
            self.binaries_folder.setText(binaries_folder)

        self.binaries_checkbox_initial = binaries_checked
        self.binaries_checkbox.setChecked(binaries_checked)
        self.binaries_toggle()

        base_data_directory = QSettings().value(
            "trends_earth/advanced/base_data_directory",
            str(Path.home() / "trends_earth_data")
        )
        self.qgsFileWidget_base_directory.setFilePath(base_data_directory)

    def base_directory_changed(self, new_base_directory):
        if not new_base_directory:
            # TODO: change to MessageBar().get()
<<<<<<< HEAD
            iface.messageBox().pushWarning('Trends.Earth', self.tr('No base data directory set'))
=======
            iface.messageBar().pushWarning('Trends.Earth', self.tr('No base data directory set'))
>>>>>>> 13b0adab
            return

        try:
            if not os.path.exists(new_base_directory):
                os.makedirs(new_base_directory)
        except PermissionError:
            # TODO: change to MessageBar().get()
<<<<<<< HEAD
            iface.messageBox().pushCritical('Trends.Earth',
=======
            iface.messageBar().pushCritical('Trends.Earth',
>>>>>>> 13b0adab
                                            self.tr("Unable to write to {}. Try a different folder.".format(
                                                new_base_directory)))
            return

        QSettings().setValue("trends_earth/advanced/base_data_directory", str(new_base_directory))

    def open_base_directory(self):
        base_data_directory = QSettings().value("trends_earth/advanced/base_data_directory", None)
        openFolder(base_data_directory)

    def binaries_download(self):
        out_folder = os.path.join(self.binaries_folder.text())
        if out_folder == '':
            QtWidgets.QMessageBox.information(None,
                                              self.tr("Choose a folder"),
                                              self.tr("Choose a folder before downloading binaries."))
            return

        if not os.access(out_folder, os.W_OK):
            QtWidgets.QMessageBox.critical(None,
                                           self.tr("Error"),
                                           self.tr(
                                               "Unable to write to {}. Choose a different folder.".format(out_folder)))
            return

        try:
            if not os.path.exists(out_folder):
                os.makedirs(out_folder)
        except PermissionError:
            QtWidgets.QMessageBox.critical(None,
                                           self.tr("Error"),
                                           self.tr("Unable to write to {}. Try a different folder.".format(filename)))
            return None

        zip_filename = 'trends_earth_binaries_{}.zip'.format(__version__.replace('.', '_'))
        zip_url = 'https://s3.amazonaws.com/trends.earth/plugin_binaries/' + zip_filename
        downloads = download_files([zip_url], out_folder)

        try:
            with zipfile.ZipFile(os.path.join(out_folder, zip_filename), 'r') as zf:
                zf.extractall(out_folder)
        except PermissionError:
            QtWidgets.QMessageBox.critical(None,
                                           self.tr("Error"),
                                           self.tr(
                                               "Unable to write to {}. Check that you have permissions to write to this folder, and that you are not trying to overwrite the binaries that you currently have loaded in QGIS.".format(
                                                   out_folder)))
            return None
        finally:
            os.remove(os.path.join(out_folder, zip_filename))

        if downloads is None:
            QtWidgets.QMessageBox.critical(None,
                                           self.tr("Error"),
                                           self.tr("Error downloading binaries."))
        else:
            if len(downloads) > 0:
                self.binary_state_changed = True
                QtWidgets.QMessageBox.information(None,
                                                  self.tr("Success"),
                                                  self.tr("Downloaded binaries."))
            else:
                QtWidgets.QMessageBox.critical(None,
                                               self.tr("Success"),
                                               self.tr("All binaries up to date.".format(out_folder)))

    def binaries_toggle(self):
        state = self.binaries_checkbox.isChecked()
        QSettings().setValue("trends_earth/advanced/binaries_enabled", str(state))
        self.binaries_folder.setEnabled(state)
        self.binaries_browse_button.setEnabled(state)
        self.binaries_download_button.setEnabled(state)
        self.binaries_label.setEnabled(state)

    def debug_toggle(self):
        QSettings().setValue("trends_earth/advanced/debug", str(self.debug_checkbox.isChecked()))

    def binary_folder_browse(self):
        initial_path = QSettings().value("trends_earth/advanced/binaries_folder", None)
        if not initial_path:
            initial_path = str(Path.home())

        folder = QtWidgets.QFileDialog.getExistingDirectory(self,
                                                            self.tr('Select folder containing Trends.Earth binaries'),
                                                            initial_path)
        if folder:
            plugin_folder = os.path.normpath(os.path.realpath(os.path.dirname(__file__)))
            if is_subdir(folder, plugin_folder):
                QtWidgets.QMessageBox.critical(None,
                                               self.tr("Error"),
                                               self.tr(
                                                   u"Choose a different folder - cannot install binaries within the Trends.Earth QGIS plugin installation folder.".format(
                                                       plugin_folder)))
                return False
            if os.access(folder, os.W_OK):
                QSettings().setValue("trends_earth/advanced/binaries_folder", folder)
                self.binaries_folder.setText(folder)
                self.binary_state_changed = True
                return True
            else:
                QtWidgets.QMessageBox.critical(None, self.tr("Error"),
                                               self.tr(u"Cannot read {}. Choose a different folder.".format(folder)))
                return False
        else:
            return False<|MERGE_RESOLUTION|>--- conflicted
+++ resolved
@@ -273,11 +273,7 @@
 
     def load_settings(self):
 
-<<<<<<< HEAD
-        buffer_checked = self.settings.value("trends_earth/region_of_interest/buffer_checked", False) == 'True'
-=======
         buffer_checked = self.settings.value("trends_earth/region_of_interest/buffer_checked", False, type=bool) == 'True'
->>>>>>> 13b0adab
         area_from_option = self.settings.value("trends_earth/region_of_interest/chosen_method", None)
 
         if area_from_option == 'country_region' or \
@@ -775,11 +771,7 @@
     def base_directory_changed(self, new_base_directory):
         if not new_base_directory:
             # TODO: change to MessageBar().get()
-<<<<<<< HEAD
-            iface.messageBox().pushWarning('Trends.Earth', self.tr('No base data directory set'))
-=======
             iface.messageBar().pushWarning('Trends.Earth', self.tr('No base data directory set'))
->>>>>>> 13b0adab
             return
 
         try:
@@ -787,11 +779,7 @@
                 os.makedirs(new_base_directory)
         except PermissionError:
             # TODO: change to MessageBar().get()
-<<<<<<< HEAD
-            iface.messageBox().pushCritical('Trends.Earth',
-=======
             iface.messageBar().pushCritical('Trends.Earth',
->>>>>>> 13b0adab
                                             self.tr("Unable to write to {}. Try a different folder.".format(
                                                 new_base_directory)))
             return
