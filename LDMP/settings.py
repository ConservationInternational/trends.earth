"""
/***************************************************************************
 LDMP - A QGIS plugin
 This plugin supports monitoring and reporting of land degradation to the UNCCD
 and in support of the SDG Land Degradation Neutrality (LDN) target.
                              -------------------
        begin                : 2017-05-23
        git sha              : $Format:%H$
        copyright            : (C) 2017 by Conservation International
        email                : trends.earth@conservation.org
 ***************************************************************************/
"""

import os
import typing
import zipfile
from enum import Flag, auto
from pathlib import Path

import qgis.core
import qgis.gui
from qgis.gui import QgsOptionsPageWidget, QgsOptionsWidgetFactory
from qgis.PyQt import QtCore, QtGui, QtWidgets, uic
from qgis.PyQt.QtGui import QIcon
from qgis.utils import iface
from te_schemas.land_cover import LCClass

<<<<<<< HEAD
from . import api
from . import auth
from . import binaries_available
from . import binaries_name
from . import conf
from . import download
from . import openFolder
from .conf import DOCK_TITLE
from .conf import DOCK_TITLE_OFFLINE
from .conf import OPTIONS_ICON
from .conf import OPTIONS_TITLE
from .conf import Setting
from .conf import settings_manager
from .conf import TR_ALL_REGIONS
=======
from . import api, auth, binaries_available, binaries_name, conf, download, openFolder
from .conf import (
    DOCK_TITLE,
    DOCK_TITLE_OFFLINE,
    OPTIONS_ICON,
    OPTIONS_TITLE,
    TR_ALL_REGIONS,
    Setting,
    settings_manager,
)
from .constants import API_URL, TIMEOUT
>>>>>>> 9256c015
from .jobs.manager import job_manager
from .lc_setup import LccInfoUtils, LCClassInfo, get_default_esa_nesting
from .logger import log
from .utils import FileUtils

ICON_PATH = os.path.join(os.path.dirname(__file__), "icons")

Ui_DlgLandCoverRestore, _ = uic.loadUiType(
    str(Path(__file__).parent / "gui/DlgLandCoverRestore.ui")
)
Ui_DlgSettings, _ = uic.loadUiType(str(Path(__file__).parent / "gui/DlgSettings.ui"))
Ui_DlgSettingsEditForgotPassword, _ = uic.loadUiType(
    str(Path(__file__).parent / "gui/DlgSettingsEditForgotPassword.ui")
)
Ui_DlgSettingsEditUpdate, _ = uic.loadUiType(
    str(Path(__file__).parent / "gui/DlgSettingsEditUpdate.ui")
)
Ui_DlgSettingsLogin, _ = uic.loadUiType(
    str(Path(__file__).parent / "gui/DlgSettingsLogin.ui")
)
Ui_DlgSettingsRegister, _ = uic.loadUiType(
    str(Path(__file__).parent / "gui/DlgSettingsRegister.ui")
)
Ui_WidgetSelectArea, _ = uic.loadUiType(
    str(Path(__file__).parent / "gui/WidgetSelectArea.ui")
)
Ui_WidgetSettingsAdvanced, _ = uic.loadUiType(
    str(Path(__file__).parent / "gui/WidgetSettingsAdvanced.ui")
)
Ui_WidgetSettingsReport, _ = uic.loadUiType(
    str(Path(__file__).parent / "gui/WidgetSettingsReport.ui")
)
Ui_WidgetLandCoverCustomClassesManager, _ = uic.loadUiType(
    str(Path(__file__).parent / "gui/WidgetLCClassManage.ui")
)
Ui_WidgetLandCoverCustomClassEditor, _ = uic.loadUiType(
    str(Path(__file__).parent / "gui/WidgetLCClassEditor.ui")
)


settings = QtCore.QSettings()


class tr_settings(QtCore.QObject):
    def tr(txt):
        return QtCore.QCoreApplication.translate("tr_settings", txt)


# Function to indicate if child is a folder within parent
def is_subdir(child, parent):
    parent = os.path.normpath(os.path.realpath(parent))
    child = os.path.normpath(os.path.realpath(child))

    if not os.path.isdir(parent) or not os.path.isdir(child):
        return False
    elif child == parent:
        return True
    head, tail = os.path.split(child)

    if head == parent:
        return True
    elif tail == "":
        return False
    else:
        return is_subdir(head, parent)


def _get_user_email(auth_setup, warn=True):
    """get user email for a particular service from authConfig"""
    authConfig = auth.get_auth_config(auth_setup, warn=warn)
    if not authConfig:
        return None

    email = authConfig.config("username")
    if warn and email is None:
        QtWidgets.QMessageBox.critical(
            None,
            tr_settings.tr("Error"),
            tr_settings.tr(
                "Please setup access to {auth_setup.name} before "
                "using this function."
            ),
        )
        return None
    else:
        return email


class TrendsEarthSettings(Ui_DlgSettings, QgsOptionsPageWidget):
    message_bar: qgis.gui.QgsMessageBar

    def __init__(self, dock_widget, parent=None):
        QgsOptionsPageWidget.__init__(self, parent)

        self.setupUi(self)
        self.message_bar = qgis.gui.QgsMessageBar(self)
        self.layout().insertWidget(0, self.message_bar)
        self.dock_widget = dock_widget

        # Add subcomponent widgets
        self.widgetSettingsAdvanced = WidgetSettingsAdvanced(
            self.groupBox, self.dock_widget, message_bar=self.message_bar
        )
        self.verticalLayout_advanced.layout().insertWidget(
            0, self.widgetSettingsAdvanced
        )

        # LC configuration
        lcc_panel_stack = qgis.gui.QgsPanelWidgetStack()
        self.lcc_manager = LandCoverCustomClassesManager(
            self.groupbox_lc_config,
            self.scroll_area,
            self.groupBox,
            self.region_of_interest,
            lcc_panel_stack,
            msg_bar=self.message_bar,
        )
        lcc_panel_stack.setMainPanel(self.lcc_manager)
        self.lcc_layout.layout().insertWidget(0, lcc_panel_stack)

        # Report settings
        self.widget_settings_report = WidgetSettingsReport(
            self, message_bar=self.message_bar
        )
        self.reports_layout.layout().insertWidget(0, self.widget_settings_report)

        # Set Dialog UIs
        self.dlg_settings_register = DlgSettingsRegister()
        self.dlg_settings_login = DlgSettingsLogin()

        self.dlg_settings_register.authConfigInitialised.connect(
            self.selectDefaultAuthConfiguration
        )

        self.pushButton_register.clicked.connect(self.register)
        self.pushButton_login.clicked.connect(self.login)

        self.pushButton_update_profile.clicked.connect(self.update_profile)
        self.pushButton_delete_user.clicked.connect(self.delete)
        self.pushButton_forgot_pwd.clicked.connect(self.forgot_pwd)

        self.groupbox_lc_config.collapsedStateChanged.connect(
            self.collapsed_state_changed
        )

        self.settings = qgis.core.QgsSettings()

        self.area_widget = AreaWidget()
        layout = QtWidgets.QVBoxLayout()
        layout.setContentsMargins(0, 0, 0, 0)
        layout.addWidget(self.area_widget)

        self.region_of_interest.setLayout(layout)

        # Load gui default value from settings
        auth_id = settings.value("trendsearth/auth")
        if auth_id is not None:
            self.authcfg_acs.setConfigId(auth_id)
        else:
            log("Authentication configuration id was not found")

        # load gui default value from settings
        self.reloadAuthConfigurations()

        self.api_client = api.APIClient(API_URL, TIMEOUT)

    def apply(self):
        """This is called on OK click in the QGIS options panel."""

        old_base_dir = conf.settings_manager.get_value(conf.Setting.BASE_DIR)

        self.area_widget.save_settings()
        self.widgetSettingsAdvanced.update_settings()
        self.widget_settings_report.save_settings()
        if not self.lcc_manager.save_settings():
            log("Validation failed")
            return

        new_base_dir = conf.settings_manager.get_value(conf.Setting.BASE_DIR)
        if old_base_dir != new_base_dir:
            job_manager.clear_known_jobs()
            if hasattr(self, "dock_widget") and self.dock_widget:
                self.dock_widget.refresh_after_cache_update()

        if hasattr(self, "dock_widget") and self.dock_widget:
            offline_mode = settings_manager.get_value(Setting.OFFLINE_MODE)
            if offline_mode:
                self.dock_widget.pushButton_download.setEnabled(False)
                self.dock_widget.setWindowTitle(DOCK_TITLE_OFFLINE)
            else:
                self.dock_widget.pushButton_download.setEnabled(True)
                self.dock_widget.setWindowTitle(DOCK_TITLE)

    def closeEvent(self, event):
        self.widgetSettingsAdvanced.closeEvent(event)
        self.area_widget.closeEvent(event)
        super().closeEvent(event)

    def reloadAuthConfigurations(self):
        authConfigId = settings.value(
            f"trends_earth/{auth.TE_API_AUTH_SETUP.key}", None
        )
        if not authConfigId:
            self.message_bar.pushCritical(
                "Trends.Earth", self.tr("Please register in order to use Trends.Earth")
            )
            return
        configs = qgis.core.QgsApplication.authManager().availableAuthMethodConfigs()
        if authConfigId not in configs.keys():
            QtCore.QSettings().setValue(
                f"trends_earth/{auth.TE_API_AUTH_SETUP.key}", None
            )

    def selectDefaultAuthConfiguration(self, authConfigId):
        self.reloadAuthConfigurations()

    def collapsed_state_changed(self):
        state = self.groupbox_lc_config.isCollapsed()
        if state:
            # Group box is closed, set size to 25
            self.groupbox_lc_config.setFixedHeight(25)
        else:
            # Group box is open, set accourding to table size
            self.lcc_manager.set_table_height()

    def register(self):
        self.dlg_settings_register.exec_()
        #
        # if not authConfigId:
        #     self.message_bar.pushCritical(
        #         'Trends.Earth',
        #         self.tr('Please register in order to use Trends.Earth')
        #     )
        #
        #     return
        #

    def login(self):
        self.dlg_settings_login.exec_()

    def forgot_pwd(self):
        dlg_settings_edit_forgot_password = DlgSettingsEditForgotPassword()
        dlg_settings_edit_forgot_password.exec_()

    def update_profile(self):
        user = self.api_client.get_user()

        if not user:
            return
        dlg_settings_edit_update = DlgSettingsEditUpdate(user)
        dlg_settings_edit_update.exec_()

    def delete(self):
        email = _get_user_email(auth.TE_API_AUTH_SETUP)

        if not email:
            return

        reply = QtWidgets.QMessageBox.question(
            None,
            self.tr("Delete user?"),
            self.tr(
                "Are you sure you want to delete the user {}? All of your tasks will "
                "be lost and you will no longer be able to process data online "
                "using Trends.Earth.".format(email)
            ),
            QtWidgets.QMessageBox.Yes,
            QtWidgets.QMessageBox.No,
        )

        if reply == QtWidgets.QMessageBox.Yes:
            resp = self.api_client.delete_user(email)

            if resp:
                QtWidgets.QMessageBox.information(
                    None,
                    self.tr("Success"),
                    self.tr(f"Trends.Earth user {email} deleted."),
                )
                # remove currently used config (as set in QSettings) and
                # trigger GUI
                auth.remove_current_auth_config(auth.TE_API_AUTH_SETUP)
                self.reloadAuthConfigurations()
                # self.authConfigUpdated.emit()

    def on_accept(self):
        auth_id = self.authcfg_acs.configId()
        if auth_id != "":
            settings.setValue("trendsearth/auth", auth_id)
        else:
            log("Authentication configuration id not found")

        self.area_widget.save_settings()
        self.widgetSettingsAdvanced.update_settings()
        self.widget_settings_report.save_settings()
        if not self.lcc_manager.save_settings():
            log("Validation failed")
            return

        self.accept()


class AreaWidgetSection(Flag):
    """
    Defines main sections in the AreaWidget, primarily used to set which
    sections to hide/show.
    """

    COUNTRY = auto()
    REGION = auto()
    POINT = auto()
    FILE = auto()
    BUFFER = auto()
    NAME = auto()
    DISCLAIMER = auto()


class AreaWidget(QtWidgets.QWidget, Ui_WidgetSelectArea):
    admin_bounds_key: typing.Dict[str, download.Country]
    cities: typing.Dict[str, typing.Dict[str, download.City]]

    def __init__(self, parent=None):
        super().__init__(parent)

        self.setupUi(self)

        self.canvas = iface.mapCanvas()
        self.vector_file = None
        self.current_cities_key = None
        self.hide_on_choose_point = True

        self.admin_bounds_key = download.get_admin_bounds()

        if not self.admin_bounds_key:
            raise ValueError("Admin boundaries not available")

        self.cities = download.get_cities()

        if not self.cities:
            raise ValueError("Cities list not available")

        # Populate
        self.area_admin_0.addItems(sorted(self.admin_bounds_key.keys()))
        self.populate_admin_1()
        self.populate_cities()
        self.area_admin_0.currentIndexChanged.connect(self.populate_admin_1)
        self.area_admin_0.currentIndexChanged.connect(self.populate_cities)
        self.area_admin_0.currentIndexChanged.connect(self.generate_name_setting)

        self.secondLevel_area_admin_1.currentIndexChanged.connect(
            self.generate_name_setting
        )
        self.secondLevel_city.currentIndexChanged.connect(self.generate_name_setting)
        self.area_frompoint_point_x.textChanged.connect(self.generate_name_setting)
        self.area_frompoint_point_y.textChanged.connect(self.generate_name_setting)
        self.area_fromfile_file.textChanged.connect(self.generate_name_setting)
        self.buffer_size_km.valueChanged.connect(self.generate_name_setting)
        self.checkbox_buffer.toggled.connect(self.generate_name_setting)

        self.area_fromfile_browse.clicked.connect(self.open_vector_browse)
        self.area_fromadmin.clicked.connect(self.area_type_toggle)
        self.area_fromfile.clicked.connect(self.area_type_toggle)

        self.radioButton_secondLevel_region.clicked.connect(
            self.radioButton_secondLevel_toggle
        )
        self.radioButton_secondLevel_city.clicked.connect(
            self.radioButton_secondLevel_toggle
        )

        icon = QtGui.QIcon(os.path.join(ICON_PATH, "map-marker.svg"))
        self.area_frompoint_choose_point.setIcon(icon)
        self.area_frompoint_choose_point.clicked.connect(self.point_chooser)
        # TODO: Set range to only accept valid coordinates for current map coordinate system
        self.area_frompoint_point_x.setValidator(QtGui.QDoubleValidator())
        # TODO: Set range to only accept valid coordinates for current map coordinate system
        self.area_frompoint_point_y.setValidator(QtGui.QDoubleValidator())
        self.area_frompoint.clicked.connect(self.area_type_toggle)

        # Setup point chooser
        self.choose_point_tool = qgis.gui.QgsMapToolEmitPoint(self.canvas)
        self.choose_point_tool.canvasClicked.connect(self.set_point_coords)

        self.load_settings()
        self.generate_name_setting()

    def load_settings(self):
        area_from_option = settings_manager.get_value(Setting.AREA_FROM_OPTION)

        if area_from_option == "country_region" or area_from_option == "country_city":
            self.area_fromadmin.setChecked(True)
        elif area_from_option == "point":
            self.area_frompoint.setChecked(True)
        elif area_from_option == "vector_layer":
            self.area_fromfile.setChecked(True)
        self.area_frompoint_point_x.setText(
            str(settings_manager.get_value(Setting.POINT_X))
        )
        self.area_frompoint_point_y.setText(
            str(settings_manager.get_value(Setting.POINT_Y))
        )
        self.area_fromfile_file.setText(
            settings_manager.get_value(Setting.VECTOR_FILE_PATH)
        )
        self.area_type_toggle()
        admin_0 = settings_manager.get_value(Setting.COUNTRY_NAME)

        if admin_0:
            self.area_admin_0.setCurrentIndex(self.area_admin_0.findText(admin_0))
            self.populate_admin_1()

        if area_from_option == "country_region":
            self.radioButton_secondLevel_region.setChecked(True)
        elif area_from_option == "country_city":
            self.radioButton_secondLevel_city.setChecked(True)
        self.radioButton_secondLevel_toggle()

        secondLevel_area_admin_1 = settings_manager.get_value(Setting.REGION_NAME)

        if secondLevel_area_admin_1:
            if secondLevel_area_admin_1 == "All regions":
                # all regions is always stored untranslated in qsettings (to avoid
                # issues if user changes language) so need to convert to translated
                # version prior to searching for the value in the combo box
                secondLevel_area_admin_1 = TR_ALL_REGIONS
            self.secondLevel_area_admin_1.setCurrentIndex(
                self.secondLevel_area_admin_1.findText(secondLevel_area_admin_1)
            )
        secondLevel_city = settings_manager.get_value(Setting.CITY_NAME)

        if secondLevel_city:
            self.populate_cities()
            self.secondLevel_city.setCurrentIndex(
                self.secondLevel_city.findText(secondLevel_city)
            )
        buffer_size = settings_manager.get_value(Setting.BUFFER_SIZE)

        if buffer_size:
            self.buffer_size_km.setValue(float(buffer_size))
        buffer_checked = settings_manager.get_value(Setting.BUFFER_CHECKED)
        self.checkbox_buffer.setChecked(buffer_checked)
        self.area_settings_name.setText(settings_manager.get_value(Setting.AREA_NAME))

    def populate_cities(self):
        self.secondLevel_city.clear()
        country_code = self.admin_bounds_key[self.area_admin_0.currentText()].code
        self.current_cities_key = {}

        for wof_id, city in self.cities[country_code].items():
            self.current_cities_key[city.name_en] = wof_id
        self.secondLevel_city.addItems(sorted(self.current_cities_key.keys()))

    def populate_admin_1(self):
        self.secondLevel_area_admin_1.clear()
        self.secondLevel_area_admin_1.addItems([TR_ALL_REGIONS])
        self.secondLevel_area_admin_1.addItems(
            sorted(
                self.admin_bounds_key[
                    self.area_admin_0.currentText()
                ].level1_regions.keys()
            )
        )
        self.secondLevel_area_admin_1.setCurrentIndex(0)

    def area_type_toggle(self):
        # if self.area_frompoint.isChecked():
        #     self.area_fromfile.setChecked(not self.area_frompoint.isChecked())
        #     self.area_fromadmin.setChecked(not self.area_frompoint.isChecked())

        self.area_frompoint_point_x.setEnabled(self.area_frompoint.isChecked())
        self.area_frompoint_point_y.setEnabled(self.area_frompoint.isChecked())
        self.area_frompoint_choose_point.setEnabled(self.area_frompoint.isChecked())

        self.area_admin_0.setEnabled(self.area_fromadmin.isChecked())
        self.first_level_label.setEnabled(self.area_fromadmin.isChecked())
        self.second_level.setEnabled(self.area_fromadmin.isChecked())
        self.label_disclaimer.setEnabled(self.area_fromadmin.isChecked())

        self.area_fromfile_file.setEnabled(self.area_fromfile.isChecked())
        self.area_fromfile_browse.setEnabled(self.area_fromfile.isChecked())
        self.generate_name_setting()

    def radioButton_secondLevel_toggle(self):
        self.secondLevel_area_admin_1.setEnabled(
            self.radioButton_secondLevel_region.isChecked()
        )
        self.secondLevel_city.setEnabled(
            not self.radioButton_secondLevel_region.isChecked()
        )
        self.generate_name_setting()

    def point_chooser(self):
        log("Choosing point from canvas...")

        self.canvas.setMapTool(self.choose_point_tool)

        msg_bar = iface.messageBar()
        msg_duration = 5

        # Check layers
        if qgis.core.QgsProject.instance().count() == 0:
            msg_bar.pushMessage(
                self.tr("The map must have at least one layer."),
                qgis.core.Qgis.Warning,
                msg_duration,
            )
            return

        if self.hide_on_choose_point:
            self.window().hide()

        msg_bar.pushMessage(
            self.tr("Click the map to choose a point."),
            qgis.core.Qgis.Info,
            msg_duration,
        )

    def set_section_visibility(self, sections: AreaWidgetSection, show=False):
        """
        Specify one or more sections to hide with support for bitwise
        operators.
        """
        # Country (and region)
        if bool(sections & AreaWidgetSection.COUNTRY):
            self.area_fromadmin.setVisible(show)
            self.frame_country_region.setVisible(show)

        # Region
        if bool(sections & AreaWidgetSection.REGION):
            self.second_level_label.setVisible(show)
            self.second_level.setVisible(show)

        # Disclaimer
        if bool(sections & AreaWidgetSection.DISCLAIMER):
            self.label_disclaimer.setVisible(show)

        # Point
        if bool(sections & AreaWidgetSection.POINT):
            self.area_frompoint.setVisible(show)
            self.frame_area_frompoint.setVisible(show)

        # File
        if bool(sections & AreaWidgetSection.FILE):
            self.area_fromfile.setVisible(show)
            self.frame_area_fromfile.setVisible(show)

        # Buffer
        if bool(sections & AreaWidgetSection.BUFFER):
            self.checkbox_buffer.setVisible(show)
            self.frame.setVisible(show)

        # Name
        if bool(sections & AreaWidgetSection.NAME):
            self.label_2.setVisible(show)
            self.area_settings_name.setVisible(show)

        self.updateGeometry()

    def generate_name_setting(self):
        if self.area_fromadmin.isChecked():
            if self.radioButton_secondLevel_region.isChecked():
                name = "{}-{}".format(
                    self.area_admin_0.currentText().lower().replace(" ", "-"),
                    self.secondLevel_area_admin_1.currentText()
                    .lower()
                    .replace(" ", "-"),
                )
            else:
                name = "{}-{}".format(
                    self.area_admin_0.currentText().lower().replace(" ", "-"),
                    self.secondLevel_city.currentText().lower().replace(" ", "-"),
                )
        elif self.area_frompoint.isChecked():
            if (
                self.area_frompoint_point_x.text() != ""
                and self.area_frompoint_point_y.text() != ""
            ):
                name = "pt-lon{:.3f}lat{:.3f}".format(
                    float(self.area_frompoint_point_x.text()),
                    float(self.area_frompoint_point_y.text()),
                )
            else:
                return
        elif self.area_fromfile.isChecked():
            if self.area_fromfile_file.text() != "":
                layer = qgis.core.QgsVectorLayer(
                    self.area_fromfile_file.text(), "area", "ogr"
                )

                if layer.isValid():
                    centroid = layer.extent().center()
                    # Store point in EPSG:4326 crs
                    coord_transform = qgis.core.QgsCoordinateTransform(
                        layer.sourceCrs(),
                        qgis.core.QgsCoordinateReferenceSystem(4326),
                        qgis.core.QgsProject.instance(),
                    )
                    point = coord_transform.transform(centroid)
                    name = "shape-lon{:.3f}lat{:.3f}".format(point.x(), point.y())
                else:
                    return
            else:
                return

        if self.checkbox_buffer.isChecked():
            name = "{}-buffer-{:.3f}".format(name, self.buffer_size_km.value())
        self.area_settings_name.setText(name)

    def set_point_coords(self, point, button):
        log("Set point coords")
        # TODO: Show a messagebar while tool is active, and then remove the bar when a point is chosen.
        self.point = point
        # Disable the choose point tool
        self.canvas.setMapTool(qgis.gui.QgsMapToolPan(self.canvas))
        # Don't reset_tab_on_show as it would lead to return to first tab after
        # using the point chooser
        self.window().reset_tab_on_showEvent = False
        self.window().show()
        self.window().reset_tab_on_showEvent = True
        self.point = self.canvas.getCoordinateTransform().toMapCoordinates(
            self.canvas.mouseLastXY()
        )

        # Store point in EPSG:4326 crs
        transform_instance = qgis.core.QgsCoordinateTransform(
            qgis.core.QgsProject.instance().crs(),
            qgis.core.QgsCoordinateReferenceSystem(4326),
            qgis.core.QgsProject.instance(),
        )
        transformed_point = transform_instance.transform(self.point)

        log("Chose point: {}, {}.".format(transformed_point.x(), transformed_point.y()))
        self.area_frompoint_point_x.setText("{:.8f}".format(transformed_point.x()))
        self.area_frompoint_point_y.setText("{:.8f}".format(transformed_point.y()))

    def open_vector_browse(self):
        initial_path = settings_manager.get_value(Setting.VECTOR_FILE_PATH)

        if not initial_path:
            initial_path = settings_manager.get_value(Setting.VECTOR_FILE_DIR)

        if not initial_path:
            initial_path = str(Path.home())

        vector_file, _ = QtWidgets.QFileDialog.getOpenFileName(
            self,
            self.tr("Select a file defining the area of interest"),
            initial_path,
            self.tr("Vector file (*.shp *.kml *.kmz *.geojson)"),
        )

        if vector_file:
            if os.access(vector_file, os.R_OK):
                self.vector_file = vector_file
                self.area_fromfile_file.setText(vector_file)

                return True
            else:
                QtWidgets.QMessageBox.critical(
                    None,
                    self.tr("Error"),
                    self.tr(
                        "Cannot read {}. Choose a different file.".format(vector_file)
                    ),
                )

                return False
        else:
            return False

    def save_settings(self):
        country_name = ""
        region_name = ""
        city_name = ""
        point = (0, 0)
        vector_path = ""

        if self.area_fromadmin.isChecked():
            country_name = self.area_admin_0.currentText()

            if self.radioButton_secondLevel_region.isChecked():
                area_name = "country_region"
                region_name = self.secondLevel_area_admin_1.currentText()
                if region_name == TR_ALL_REGIONS:
                    # To avoid issues if user changes language on their system, store
                    # special "All regions" value in English rather than in translated
                    # form
                    region_name = "All regions"
            else:
                area_name = "country_city"
                city_name = self.secondLevel_city.currentText()
        elif self.area_frompoint.isChecked():
            area_name = "point"
            point = (
                self.area_frompoint_point_x.text(),
                self.area_frompoint_point_y.text(),
            )
        elif self.area_fromfile.isChecked():
            area_name = "vector_layer"
            vector_path = self.area_fromfile_file.text()
        else:
            raise RuntimeError("Invalid area type")
        settings_manager.write_value(Setting.AREA_FROM_OPTION, area_name)
        settings_manager.write_value(Setting.COUNTRY_NAME, country_name)
        settings_manager.write_value(Setting.REGION_NAME, region_name)
        settings_manager.write_value(Setting.CITY_NAME, city_name)
        settings_manager.write_value(Setting.POINT_X, point[0])
        settings_manager.write_value(Setting.POINT_Y, point[1])
        settings_manager.write_value(Setting.VECTOR_FILE_PATH, vector_path)
        settings_manager.write_value(
            Setting.VECTOR_FILE_DIR, str(Path(vector_path).parent)
        )
        settings_manager.write_value(
            Setting.BUFFER_CHECKED, self.checkbox_buffer.isChecked()
        )
        settings_manager.write_value(Setting.BUFFER_SIZE, self.buffer_size_km.value())
        settings_manager.write_value(Setting.AREA_NAME, self.area_settings_name.text())

        if self.current_cities_key is not None:
            settings_manager.write_value(Setting.CITY_KEY, self.current_cities_key)
        log("area settings have been saved")


class DlgSettingsRegister(QtWidgets.QDialog, Ui_DlgSettingsRegister):
    authConfigInitialised = QtCore.pyqtSignal(str)

    def __init__(self, parent=None):
        super().__init__(parent)

        self.setupUi(self)

        self.admin_bounds_key = download.get_admin_bounds()
        self.country.addItems(sorted(self.admin_bounds_key.keys()))

        self.buttonBox.accepted.connect(self.register)
        self.buttonBox.rejected.connect(self.close)

        self.api_client = api.APIClient(API_URL, TIMEOUT)

    def register(self):
        if not self.email.text():
            QtWidgets.QMessageBox.critical(
                None, self.tr("Error"), self.tr("Enter your email address.")
            )

            return
        elif not self.name.text():
            QtWidgets.QMessageBox.critical(
                None, self.tr("Error"), self.tr("Enter your name.")
            )

            return
        elif not self.organization.text():
            QtWidgets.QMessageBox.critical(
                None, self.tr("Error"), self.tr("Enter your organization.")
            )

            return
        elif not self.country.currentText():
            QtWidgets.QMessageBox.critical(
                None, self.tr("Error"), self.tr("Enter your country.")
            )

            return

        resp = self.api_client.register(
            self.email.text(),
            self.name.text(),
            self.organization.text(),
            self.country.currentText(),
        )

        if resp:
            self.close()
            QtWidgets.QMessageBox.information(
                None,
                self.tr("Success"),
                self.tr(
                    "User registered. Your password "
                    f"has been emailed to {self.email.text()}. "
                    "Enter that password in Trends.Earth settings "
                    "to finish setting up the plugin."
                ),
            )

            # add a new auth conf that have to be completed with pwd
            authConfigId = auth.init_auth_config(
                auth.TE_API_AUTH_SETUP, email=self.email.text()
            )

            if authConfigId:
                self.authConfigInitialised.emit(authConfigId)
                return authConfigId
        else:
            return None


class DlgSettingsLogin(QtWidgets.QDialog, Ui_DlgSettingsLogin):
    def __init__(self, parent=None):
        super().__init__(parent)

        self.setupUi(self)

        self.buttonBox.accepted.connect(self.login)
        self.buttonBox.rejected.connect(self.close)

        self.ok = False
        self.api_client = api.APIClient(API_URL, TIMEOUT)

    def showEvent(self, event):
        super().showEvent(event)

        email = _get_user_email(auth.TE_API_AUTH_SETUP, warn=False)

        if email:
            self.email.setText(email)

    def login(self):
        if not self.email.text():
            QtWidgets.QMessageBox.critical(
                None, self.tr("Error"), self.tr("Enter your email address.")
            )

            return
        elif not self.password.text():
            QtWidgets.QMessageBox.critical(
                None, self.tr("Error"), self.tr("Enter your password.")
            )

            return

        if self.api_client.login_test(self.email.text(), self.password.text()):
            QtWidgets.QMessageBox.information(
                None,
                self.tr("Success"),
                self.tr(
                    "Logged in to the Trends.Earth server as "
                    f"{self.email.text()}.<html><p>Welcome to "
                    'Trends.Earth!<p/><p><a href= "'
                    'https://groups.google.com/forum/#!forum/trends_earth_users/join">Join '
                    "the Trends.Earth Users email group<a/></p><p> Make sure "
                    "to join the Trends.Earth users email group to keep up "
                    "with updates and Q&A about the tool, methods, and "
                    "datasets in support of Sustainable Development Goals "
                    "monitoring."
                ),
            )
            auth.init_auth_config(
                auth.TE_API_AUTH_SETUP, self.email.text(), self.password.text()
            )
            self.ok = True
            self.close()


class DlgSettingsLoginLandPKS(QtWidgets.QDialog, Ui_DlgSettingsLogin):
    def __init__(self, parent=None):
        super().__init__(parent)

        self.setupUi(self)

        self.buttonBox.accepted.connect(self.login)
        self.buttonBox.rejected.connect(self.close)

        self.ok = False

    def showEvent(self, event):
        super().showEvent(event)

        email = _get_user_email(auth.LANDPKS_AUTH_SETUP, warn=False)

        if email:
            self.email.setText(email)

    def login(self):
        if not self.email.text():
            QtWidgets.QMessageBox.critical(
                None, self.tr("Error"), self.tr("Enter your email address.")
            )

            return
        elif not self.password.text():
            QtWidgets.QMessageBox.critical(
                None, self.tr("Error"), self.tr("Enter your password.")
            )

            return

        #######################################
        #######################################
        # TODO: Do something here to authorize
        # access to LandPKS...
        #######################################
        #######################################

        # IF the authorization works, run the below line - otherwise print an
        # error message telling the user how to fix it and return None
        auth.init_auth_config(
            auth.LANDPKS_AUTH_SETUP, self.email.text(), self.password.text()
        )

        QtWidgets.QMessageBox.information(
            None,
            self.tr("Success"),
            self.tr(
                "Successfully setup login to the LandPKS server as "
                f"{self.email.text()}."
            ),
        )

        self.ok = True
        self.close()


class DlgSettingsEditForgotPassword(
    QtWidgets.QDialog, Ui_DlgSettingsEditForgotPassword
):
    def __init__(self, parent=None):
        super().__init__(parent)

        self.setupUi(self)

        self.buttonBox.accepted.connect(self.reset_password)
        self.buttonBox.rejected.connect(self.close)

        self.ok = False

        self.api_client = api.APIClient(API_URL, TIMEOUT)

    def showEvent(self, event):
        super().showEvent(event)

        email = _get_user_email(auth.TE_API_AUTH_SETUP, warn=False)

        if email:
            self.email.setText(email)

    def reset_password(self):
        if not self.email.text():
            QtWidgets.QMessageBox.critical(
                None,
                self.tr("Error"),
                self.tr("Enter your email address to reset your password."),
            )

            return

        reply = QtWidgets.QMessageBox.question(
            None,
            self.tr("Reset password?"),
            self.tr(
                "Are you sure you want to reset the password for "
                f"{self.email.text()}? Your new password will be emailed "
                "to you."
            ),
            QtWidgets.QMessageBox.Yes,
            QtWidgets.QMessageBox.No,
        )

        if reply == QtWidgets.QMessageBox.Yes:
            resp = self.api_client.recover_pwd(self.email.text())

            if resp:
                self.close()
                QtWidgets.QMessageBox.information(
                    None,
                    self.tr("Success"),
                    self.tr(
                        f"The password has been reset for {self.email.text()}. "
                        "Check your email for the new password, and then "
                        "return to Trends.Earth to enter it."
                    ),
                )
                self.ok = True


class DlgSettingsEditUpdate(QtWidgets.QDialog, Ui_DlgSettingsEditUpdate):
    def __init__(self, user, parent=None):
        super().__init__(parent)

        self.setupUi(self)

        self.user = user

        self.admin_bounds_key = download.get_admin_bounds()

        self.email.setText(user["email"])
        self.name.setText(user["name"])
        self.organization.setText(user["institution"])

        # Add countries, and set index to currently chosen country
        self.country.addItems(sorted(self.admin_bounds_key.keys()))
        index = self.country.findText(user["country"])

        if index != -1:
            self.country.setCurrentIndex(index)

        self.buttonBox.accepted.connect(self.update_profile)
        self.buttonBox.rejected.connect(self.close)

        self.ok = False
        self.api_client = api.APIClient(API_URL, TIMEOUT)

    def update_profile(self):
        if not self.email.text():
            QtWidgets.QMessageBox.critical(
                None, self.tr("Error"), self.tr("Enter your email address.")
            )

            return
        elif not self.name.text():
            QtWidgets.QMessageBox.critical(
                None, self.tr("Error"), self.tr("Enter your name.")
            )

            return
        elif not self.organization.text():
            QtWidgets.QMessageBox.critical(
                None, self.tr("Error"), self.tr("Enter your organization.")
            )

            return
        elif not self.country.currentText():
            QtWidgets.QMessageBox.critical(
                None, self.tr("Error"), self.tr("Enter your country.")
            )

            return

        resp = self.api_client.update_user(
            self.email.text(),
            self.name.text(),
            self.organization.text(),
            self.country.currentText(),
        )

        if resp:
            QtWidgets.QMessageBox.information(
                None,
                self.tr("Saved"),
                self.tr("Updated information for {}.").format(self.email.text()),
            )
            self.close()
            self.ok = True


class WidgetSettingsAdvanced(QtWidgets.QWidget, Ui_WidgetSettingsAdvanced):
    _settings_base_path: str = "trends_earth/advanced"
    _qgis_settings = qgis.core.QgsSettings()

    binaries_gb = QtWidgets.QGroupBox
    binaries_dir_le = QtWidgets.QLineEdit
    debug_checkbox: QtWidgets.QCheckBox
    filter_jobs_by_basedir_checkbox: QtWidgets.QCheckBox
    polling_frequency_gb: QtWidgets.QGroupBox
    polling_frequency_sb: QtWidgets.QSpinBox
    download_remote_datasets_chb: QtWidgets.QCheckBox
    qgsFileWidget_base_directory: qgis.gui.QgsFileWidget

    message_bar: qgis.gui.QgsMessageBar

    def __init__(
        self, group_box, dock_widget, message_bar: qgis.gui.QgsMessageBar, parent=None
    ):
        super().__init__(parent)
        self.setupUi(self)

        self.group_box = group_box
        self.dock_widget = dock_widget
        self.message_bar = message_bar

        self.dlg_settings_login_landpks = DlgSettingsLoginLandPKS()

        self.pushButton_login_landpks.clicked.connect(self.login_landpks)
        self.binaries_browse_button.clicked.connect(self.binary_folder_browse)
        self.binaries_gb.toggled.connect(self.binaries_toggle)
        self.binaries_download_button.clicked.connect(self.binaries_download)
        self.qgsFileWidget_base_directory.fileChanged.connect(
            self.base_directory_changed
        )
        self.pushButton_open_base_directory.clicked.connect(self.open_base_directory)
        self.cb_offline_mode.stateChanged.connect(self.set_offline_mode_states)

        # Flag that can be used to indicate if binary state has changed (i.e.
        # if new binaries have been downloaded)
        self.binary_state_changed = False

        # TODO: re-enable this one LandPKS login is working
        self.landpks_gb.hide()

    def closeEvent(self, event):
        super().closeEvent(event)

        if (
            self.binaries_gb.isChecked() != self.binaries_checkbox_initial
            or self.binary_state_changed
        ):
            QtWidgets.QMessageBox.warning(
                None,
                self.tr("Warning"),
                self.tr("You must restart QGIS for these changes to take effect."),
            )

    def update_settings(self):
        """Store the current value of each setting in QgsSettings"""
        settings_manager.write_value(
            Setting.POLL_REMOTE, self.polling_frequency_gb.isChecked()
        )
        settings_manager.write_value(
            Setting.REMOTE_POLLING_FREQUENCY, int(self.polling_frequency_sb.value())
        )
        settings_manager.write_value(
            Setting.DOWNLOAD_RESULTS, self.download_remote_datasets_chb.isChecked()
        )
        # TODO: save the current region of interest
        settings_manager.write_value(Setting.DEBUG, self.debug_checkbox.isChecked())
        settings_manager.write_value(
            Setting.FILTER_JOBS_BY_BASE_DIR,
            self.filter_jobs_by_basedir_checkbox.isChecked(),
        )
        settings_manager.write_value(
            Setting.BINARIES_ENABLED, self.binaries_gb.isChecked()
        )
        settings_manager.write_value(Setting.BINARIES_DIR, self.binaries_dir_le.text())
        settings_manager.write_value(
            Setting.OFFLINE_MODE, self.cb_offline_mode.isChecked()
        )

        old_base_dir = settings_manager.get_value(Setting.BASE_DIR)
        new_base_dir = self.qgsFileWidget_base_directory.filePath()
        settings_manager.write_value(Setting.BASE_DIR, new_base_dir)

        if old_base_dir != new_base_dir:
            job_manager.clear_known_jobs()

    def login_landpks(self):
        self.dlg_settings_login_landpks.exec_()

    def show_settings(self):
        self.debug_checkbox.setChecked(settings_manager.get_value(Setting.DEBUG))
        self.cb_offline_mode.setChecked(
            settings_manager.get_value(Setting.OFFLINE_MODE)
        )
        self.filter_jobs_by_basedir_checkbox.setChecked(
            settings_manager.get_value(Setting.FILTER_JOBS_BY_BASE_DIR)
        )
        self.binaries_dir_le.setText(
            settings_manager.get_value(Setting.BINARIES_DIR) or ""
        )
        self.qgsFileWidget_base_directory.setFilePath(
            settings_manager.get_value(Setting.BASE_DIR) or ""
        )
        self.polling_frequency_gb.setChecked(
            settings_manager.get_value(Setting.POLL_REMOTE)
        )
        self.polling_frequency_sb.setValue(
            settings_manager.get_value(Setting.REMOTE_POLLING_FREQUENCY)
        )
        self.download_remote_datasets_chb.setChecked(
            settings_manager.get_value(Setting.DOWNLOAD_RESULTS)
        )

    def set_offline_mode_states(self):
        """This function is called when offline mode is enabled or disabled.
        If offline mode is enabled, then all settings related to online
        requests (e.g. download remote datasets or polling the server) will
        be disabled as well. The login section will also be disabled.
        If offline mode is disabled, all of the above features will be
        reenabled.
        """

        if self.cb_offline_mode.isChecked():
            # Offline mode is enabled
            self.download_remote_datasets_chb.setEnabled(False)

            # Polling frequency settings
            self.polling_frequency_gb.setEnabled(False)

            # Login settings
            self.group_box.setEnabled(False)

            self.message_bar.pushWarning(
                "Trends.Earth", self.tr("Offline mode is enabled.")
            )
        else:
            # Offline mode is disabled
            self.download_remote_datasets_chb.setEnabled(True)

            # Polling frequency settings
            self.polling_frequency_gb.setEnabled(True)

            # Login settings
            self.group_box.setEnabled(True)

    def showEvent(self, event):
        super().showEvent(event)
        self.show_settings()
        self.set_offline_mode_states()
        binaries_checked = settings_manager.get_value(Setting.BINARIES_ENABLED)
        # TODO: Have this actually check if they are enabled in summary_numba
        # and calculate_numba. Right now this doesn't really check if they are
        # enabled, just that they are available. Which should be the same
        # thing, but might not always be...

        if binaries_available() and binaries_checked:
            self.binaries_label.setText(self.tr("Binaries <b>are</b> loaded."))
        else:
            self.binaries_label.setText(self.tr("Binaries <b>are not</b> loaded."))
        # Set a flag that will be used to indicate whether the status of using
        # binaries or not has changed (needed to allow displaying a message to
        # the user that they need to restart when this setting is changed)
        self.binaries_checkbox_initial = binaries_checked
        self.binaries_gb.setChecked(binaries_checked)
        self.binaries_toggle()

    def base_directory_changed(self, new_base_directory):
        if not new_base_directory:
            self.message_bar.pushWarning(
                "Trends.Earth", self.tr("No base data directory set")
            )

            return

        try:
            if not os.path.exists(new_base_directory):
                os.makedirs(new_base_directory)
        except PermissionError:
            self.message_bar.pushCritical(
                "Trends.Earth",
                self.tr(
                    "Unable to write to {}. Try a different folder.".format(
                        new_base_directory
                    )
                ),
            )

            return

        settings_manager.write_value(Setting.BASE_DIR, str(new_base_directory))

    def open_base_directory(self):
        openFolder(self.qgsFileWidget_base_directory.filePath())

    def binaries_download(self):
        out_folder = os.path.join(self.binaries_dir_le.text())

        if out_folder == "":
            QtWidgets.QMessageBox.information(
                None,
                self.tr("Choose a folder"),
                self.tr("Choose a folder before downloading binaries."),
            )

            return

        if not os.access(out_folder, os.W_OK):
            QtWidgets.QMessageBox.critical(
                None,
                self.tr("Error"),
                self.tr(
                    "Unable to write to {}. Choose a different folder.".format(
                        out_folder
                    )
                ),
            )

            return

        try:
            if not os.path.exists(out_folder):
                os.makedirs(out_folder)
        except PermissionError:
            QtWidgets.QMessageBox.critical(
                None,
                self.tr("Error"),
                self.tr(
<<<<<<< HEAD
                    "Unable to write to {}. Try a " "different folder.".format(
                        out_folder
                    )
=======
                    "Unable to write to {}. Try a different folder.".format(out_folder)
>>>>>>> 9256c015
                ),
            )

            return None

        zip_filename = f"{binaries_name}.zip"
        zip_url = (
            "https://s3.amazonaws.com/trends.earth/plugin_binaries/" + zip_filename
        )
        downloads = download.download_files([zip_url], out_folder)

        if not downloads:
            return None

        try:
            with zipfile.ZipFile(os.path.join(out_folder, zip_filename), "r") as zf:
                zf.extractall(out_folder)
        except PermissionError:
            QtWidgets.QMessageBox.critical(
                None,
                self.tr("Error"),
                self.tr(
                    "Unable to write to {}. Check that you have permissions to write to this folder, and that you are not trying to overwrite the binaries that you currently have loaded in QGIS.".format(
                        out_folder
                    )
                ),
            )

            return None
        except FileNotFoundError:
            QtWidgets.QMessageBox.critical(
                None,
                self.tr("Error"),
                self.tr(
                    "Unable to read binaries from {}. Check that binaries were downloaded successfully.".format(
                        out_folder
                    )
                ),
            )

            return None

        os.remove(os.path.join(out_folder, zip_filename))

        if downloads is None:
            QtWidgets.QMessageBox.critical(
                None, self.tr("Error"), self.tr("Error downloading binaries.")
            )
        else:
            if len(downloads) > 0:
                self.binary_state_changed = True
                QtWidgets.QMessageBox.information(
                    None, self.tr("Success"), self.tr("Downloaded binaries.")
                )
            else:
                QtWidgets.QMessageBox.critical(
                    None,
                    self.tr("Success"),
<<<<<<< HEAD
                    self.tr("All binaries up to date.".format()),
=======
                    self.tr("All binaries up to date."),
>>>>>>> 9256c015
                )

    def binaries_toggle(self):
        state = self.binaries_gb.isChecked()
        settings_manager.write_value(Setting.BINARIES_ENABLED, state)
        self.binaries_dir_le.setEnabled(state)
        self.binaries_browse_button.setEnabled(state)
        self.binaries_download_button.setEnabled(state)
        self.binaries_label.setEnabled(state)

    def binary_folder_browse(self):
        initial_path = self.binaries_dir_le.text()

        if not initial_path:
            initial_path = str(Path.home())

        folder_path = QtWidgets.QFileDialog.getExistingDirectory(
            self,
            self.tr("Select folder containing Trends.Earth binaries"),
            initial_path,
        )

        if folder_path:
            plugin_folder = os.path.normpath(
                os.path.realpath(os.path.dirname(__file__))
            )

            if is_subdir(folder_path, plugin_folder):
                QtWidgets.QMessageBox.critical(
                    None,
                    self.tr("Error"),
                    self.tr(
                        "Choose a different folder - cannot install binaries within "
                        "the Trends.Earth QGIS plugin installation folder."
                    ),
                )

                return False

            if os.access(folder_path, os.W_OK):
                settings_manager.write_value(Setting.BINARIES_DIR, folder_path)
                self.binaries_dir_le.setText(folder_path)
                self.binary_state_changed = True

                return True
            else:
                QtWidgets.QMessageBox.critical(
                    None,
                    self.tr("Error"),
                    self.tr(f"Cannot read {folder_path!r}. Choose a different folder."),
                )

                return False
        else:
            return False


class WidgetSettingsReport(QtWidgets.QWidget, Ui_WidgetSettingsReport):
    """
    Report settings widget.
    """

    disclaimer_te: QtWidgets.QPlainTextEdit
    footer_te: QtWidgets.QPlainTextEdit
    log_warnings_cb: QtWidgets.QCheckBox
    message_bar: qgis.gui.QgsMessageBar
    org_logo_le: QtWidgets.QLineEdit
    org_logo_tb: QtWidgets.QToolButton
    org_name_le: QtWidgets.QLineEdit
    template_search_path_le: QtWidgets.QLineEdit
    template_search_path_tb: QtWidgets.QToolButton

    def __init__(self, parent=None, message_bar=None):
        super().__init__(parent)
        self.setupUi(self)

        self.message_bar = message_bar

        # Set icons
        self.org_logo_tb.setIcon(FileUtils.get_icon("mActionFileOpen.svg"))
        self.template_search_path_tb.setIcon(FileUtils.get_icon("mActionFileOpen.svg"))

        # Connect signals
        self.template_search_path_tb.clicked.connect(self.on_select_template_path)
        self.org_logo_tb.clicked.connect(self.on_select_org_logo)

    def _load_settings(self):
        """
        Load settings in the configuration.
        """
        search_path = settings_manager.get_value(Setting.REPORT_TEMPLATE_SEARCH_PATH)
        self.template_search_path_le.setText(search_path)
        self.template_search_path_le.setToolTip(search_path)

        logo_path = settings_manager.get_value(Setting.REPORT_ORG_LOGO_PATH)
        self.org_logo_le.setText(logo_path)
        self.org_logo_le.setToolTip(logo_path)

        self.org_name_le.setText(settings_manager.get_value(Setting.REPORT_ORG_NAME))
        self.footer_te.setPlainText(settings_manager.get_value(Setting.REPORT_FOOTER))
        self.disclaimer_te.setPlainText(
            settings_manager.get_value(Setting.REPORT_DISCLAIMER)
        )
        log_warnings = settings_manager.get_value(Setting.REPORT_LOG_WARNING)
        self.log_warnings_cb.setChecked(log_warnings)

    def showEvent(self, event):
        super().showEvent(event)
        self._load_settings()

    def on_select_template_path(self):
        # Slot for choosing template search path
        template_dir = self.template_search_path_le.text()
        if not template_dir:
            template_dir = settings_manager.get_value(Setting.BASE_DIR)

        template_dir = QtWidgets.QFileDialog.getExistingDirectory(
            self,
            self.tr("Select Report Template Search Path"),
            template_dir,
            options=QtWidgets.QFileDialog.DontResolveSymlinks
            | QtWidgets.QFileDialog.ShowDirsOnly,
        )
        if template_dir:
            self.template_search_path_le.setText(template_dir)
            self.template_search_path_le.setToolTip(template_dir)
            msg = self.tr("QGIS needs to be restarted for the changes to take effect.")
            if self.message_bar is not None:
                self.message_bar.pushMessage(
                    self.tr("Template Search Path"), msg, qgis.core.Qgis.Warning, 5
                )

    def _image_files_filter(self):
        # QFileDialog filter for image files.
        formats = [
            f"*.{bytes(fmt).decode()}"
            for fmt in QtGui.QImageReader.supportedImageFormats()
        ]
        tr_prefix = self.tr("All Images")
        formats_txt = " ".join(formats)

        return f"{tr_prefix} ({formats_txt})"

    def on_select_org_logo(self):
        # Slot for selecting organization logo
        org_logo_path = self.org_logo_le.text()
        if not org_logo_path:
            logo_dir = settings_manager.get_value(Setting.BASE_DIR)
        else:
            fi = QtCore.QFileInfo(org_logo_path)
            file_dir = fi.dir()
            logo_dir = file_dir.path()

        org_logo_path, _ = QtWidgets.QFileDialog.getOpenFileName(
            self,
            self.tr("Select Organization Logo"),
            logo_dir,
            self._image_files_filter(),
            options=QtWidgets.QFileDialog.DontResolveSymlinks,
        )
        if org_logo_path:
            self.org_logo_le.setText(org_logo_path)
            self.org_logo_le.setToolTip(org_logo_path)

    def save_settings(self):
        # Persist settings.
        settings_manager.write_value(
            Setting.REPORT_TEMPLATE_SEARCH_PATH, self.template_search_path_le.text()
        )
        settings_manager.write_value(
            Setting.REPORT_ORG_LOGO_PATH, self.org_logo_le.text()
        )
        settings_manager.write_value(Setting.REPORT_ORG_NAME, self.org_name_le.text())
        settings_manager.write_value(
            Setting.REPORT_FOOTER, self.footer_te.toPlainText()
        )
        settings_manager.write_value(
            Setting.REPORT_DISCLAIMER, self.disclaimer_te.toPlainText()
        )
        settings_manager.write_value(
            Setting.REPORT_LOG_WARNING, self.log_warnings_cb.isChecked()
        )

    def sizeHint(self) -> QtCore.QSize:
        return QtCore.QSize(450, 350)


class DlgLandCoverRestore(QtWidgets.QDialog, Ui_DlgLandCoverRestore):
    def __init__(self, parent=None):
        super().__init__(parent)
        self.setupUi(self)
        self.buttonBox.rejected.connect(self.close)


class LandCoverCustomClassesManager(
    qgis.gui.QgsPanelWidget, Ui_WidgetLandCoverCustomClassesManager
):
    def __init__(
        self,
        groupbox_lc_config,
        scroll_area,
        group_box,
        region_of_interest,
        parent=None,
        msg_bar=None,
    ):
        super().__init__(parent)
        self.setupUi(self)
        self.setDockMode(True)

        self.groupbox_lc_config = groupbox_lc_config

        self.scroll_area = scroll_area
        self.group_box = group_box
        self.region_of_interest = region_of_interest
        self.msg_bar = msg_bar
        self.editor = None
        self._last_clr = None
        self._init_load = False
        self.max_classes = settings_manager.get_value(Setting.LC_MAX_CLASSES)
        self.dlg_land_cover_restore = DlgLandCoverRestore()
        self.dlg_land_cover_restore.pb_restore_unccd.clicked.connect(
            self.on_restore_unccd
        )
        self.dlg_land_cover_restore.pb_restore_esa.clicked.connect(self.on_restore_esa)
        self.current_scroll_pos = None
        self.current_scroll_max = None

        # UI initialization
        self.model = QtGui.QStandardItemModel(self)
        self.model.setHorizontalHeaderLabels(
            [self.tr("Name"), self.tr("Code"), self.tr("Parent")]
        )
        self.tb_classes.setModel(self.model)
        self.selection_model = self.tb_classes.selectionModel()
        self.selection_model.selectionChanged.connect(self.on_selection_changed)
        self.tb_classes.clicked.connect(self.on_class_info_clicked)

        add_icon = qgis.core.QgsApplication.instance().getThemeIcon("symbologyAdd.svg")
        self.btn_add_class.setIcon(add_icon)
        self.btn_add_class.clicked.connect(self.on_add_class)

        load_table_icon = qgis.core.QgsApplication.instance().getThemeIcon(
            "mActionFileOpen.svg"
        )
        self.btn_load.setIcon(load_table_icon)
        self.btn_load.clicked.connect(self.on_load_file)

        save_table_icon = qgis.core.QgsApplication.instance().getThemeIcon(
            "mActionFileSave.svg"
        )
        self.btn_save.setIcon(save_table_icon)
        self.btn_save.clicked.connect(self.on_save_file)

        restore_icon = qgis.core.QgsApplication.instance().getThemeIcon(
            "mActionReload.svg"
        )
        self.btn_restore.setIcon(restore_icon)
        self.btn_restore.clicked.connect(self.dlg_land_cover_restore.exec_)

    def on_restore_esa(self):
        # Slot raised to restore ESA land cover classes.
        self.dlg_land_cover_restore.close()
        self.clear_class_infos()
        LccInfoUtils.set_default_esa_classes(True)
        self.load_settings()

    def on_restore_unccd(self):
        # Slot raised to restore UNCCD land cover classes.
        self.dlg_land_cover_restore.close()
        self.clear_class_infos()
        LccInfoUtils.set_default_unccd_classes(True)
        self.load_settings()

    def append_msg(self, msg: str, warning=True):
        # Add warning or info message if a message bar has been defined.
        if self.msg_bar is None:
            return

        if warning:
            level = qgis.core.Qgis.MessageLevel.Warning
        else:
            level = qgis.core.Qgis.MessageLevel.Info

        self.msg_bar.pushMessage(self.tr("Land Cover"), msg, level, 5)

    def sizeHint(self) -> QtCore.QSize:
        return QtCore.QSize(350, 420)

    def resizeEvent(self, event: QtGui.QResizeEvent):
        # Adjust column width
        width = self.tb_classes.width()
        self.tb_classes.setColumnWidth(0, int(width * 0.4))
        self.tb_classes.setColumnWidth(1, int(width * 0.16))
        self.tb_classes.setColumnWidth(2, int(width * 0.4))

    def on_add_class(self):
        # Slot raised to add a land cover class.
        # Check if max number of classes have been reached
        rows = self.model.rowCount()
        if rows >= self.max_classes:
            msg = self.tr("Maximum number of classes reached.")
            self.append_msg(msg)

            return

        self._open_editor()

    def clear_class_infos(self):
        # Clears the table of land cover classes.
        if self.has_class_infos():
            row_count = self.model.rowCount()
            self.model.removeRows(0, row_count)

    def has_class_infos(self) -> bool:
        # Returns True if there are classes in the table, else False.
        row_count = self.model.rowCount()
        if row_count == 0:
            return False

        return True

    def save_settings(self) -> bool:
        """
        Save classes to settings.
        """
        lcc_infos = self.class_infos()
        status = LccInfoUtils.save_settings(lcc_infos)
        if not status:
            log("Custom land cover classes could not be saved to settings.")

        return True

    def showEvent(self, event):
        super().showEvent(event)
        if not self._init_load:
            self.load_settings()
            self._init_load = True

    def load_settings(self):
        # Load classes from settings.
        status, lc_classes = LccInfoUtils.load_settings()
        if not status:
            log("Failed to read land cover classes from settings.")
            return

        if len(lc_classes) == 0:
            log("No land cover classes in settings.")
            return

        self._load_classes(lc_classes)

    def on_save_file(self):
        # Slot raised to save current classes to file.
        if not self.has_class_infos():
            self.append_msg(self.tr("Nothing to save"))
            return

        last_dir = settings_manager.get_value(Setting.LC_LAST_DIR)
        if not last_dir:
            last_dir = settings_manager.get_value(Setting.BASE_DIR)

        lcc_save_path, _ = QtWidgets.QFileDialog.getSaveFileName(
            self,
            self.tr("Save Land Cover Classes"),
            last_dir,
            "JSON (*.json)",
            options=QtWidgets.QFileDialog.DontResolveSymlinks,
        )
        if lcc_save_path:
            lcc_infos = self.class_infos()
            status = LccInfoUtils.save_file(lcc_save_path, lcc_infos)
            if not status:
                log(f"Unable to save land cover " f"classes to '{lcc_save_path}'")
                return

            fi = QtCore.QFileInfo(lcc_save_path)
            cls_dir = fi.dir().path()
            settings_manager.write_value(Setting.LC_LAST_DIR, cls_dir)

    def on_load_file(self):
        # Slot raised to load JSOn file with custom LC classes.
        last_dir = settings_manager.get_value(Setting.LC_LAST_DIR)
        if not last_dir:
            last_dir = settings_manager.get_value(Setting.BASE_DIR)

        lcc_path, _ = QtWidgets.QFileDialog.getOpenFileName(
            self,
            self.tr("Select Land Cover Classes File"),
            last_dir,
            "JSON (*.json)",
            options=QtWidgets.QFileDialog.DontResolveSymlinks,
        )
        if lcc_path:
            status, lcc_infos = LccInfoUtils.load_file(lcc_path)
            if not status:
                log("Failed to load the custom land cover file.")
                return

            fi = QtCore.QFileInfo(lcc_path)
            cls_dir = fi.dir().path()
            settings_manager.write_value(Setting.LC_LAST_DIR, cls_dir)

            if len(lcc_infos) == 0:
                self.append_msg(self.tr("No land cover classes found."))
                return

            self._load_classes(lcc_infos)

    def _load_classes(self, classes: typing.List[LCClassInfo]):
        # Load classes to the table.
        if not isinstance(classes, list):
            return

        self.clear_class_infos()

        for lc_cls in classes:
            if not isinstance(lc_cls, LCClassInfo):
                log("Not class info")
                continue
            self.add_class_info_to_table(lc_cls)

    def set_table_height(self):
        table_row_count = self.model.rowCount()
        row_0_height = self.tb_classes.rowHeight(
            0
        )  # There will always be atleast one class
        btns_height = self.horizontalLayout.totalSizeHint().height()

        # Step to avoid a too small group box. This is to accomodate the class editor
        if table_row_count > 4:
            # Adds 2 rows to the count, mostly to include the fields names row
            rows_height = row_0_height * (table_row_count + 2)
        else:
            # Uses 6 rows as the minimum
            rows_height = row_0_height * 6

        # 10 is added as an additional precaution to avoid a scroll bar
        final_height = rows_height + btns_height + 10
        self.groupbox_lc_config.setFixedHeight(final_height)

    def _parent_scroll_area(self) -> qgis.gui.QgsScrollArea:
        # Returns the innermost parent scroll area that this widget might
        # belong to, else None.
        parent = self.parentWidget()
        if parent is None:
            return None

        parent_scroll = None
        while parent is not None:
            if isinstance(parent, qgis.gui.QgsScrollArea):
                parent_scroll = parent
                break

            parent = parent.parentWidget()

        return parent_scroll

    def _open_editor(self, lc_cls_info=None):
        # Opens class editor
        p = qgis.gui.QgsPanelWidget.findParentPanel(self)
        if p and p.dockMode():
            self.editor = LandCoverCustomClassEditor(
                self,
                lc_class_info=lc_cls_info,
                default_color=self._last_clr,
                msg_bar=self.msg_bar,
                codes=self.class_codes(),
            )
            self.editor.setPanelTitle(self.tr("Land Cover Class Editor"))
            self.editor.panelAccepted.connect(self.on_editor_accepted)
            self.editor.notify_delete.connect(self.delete_class_info)

            # Manually set the value of the scroll when loading the sub-panel
            # due to unusual behavior of the vertical scroll bar scrolling
            # to the top.
            scroll_area = self._parent_scroll_area()
            init_pos = -1
            vs_bar = None
            if scroll_area is not None:
                vs_bar = scroll_area.verticalScrollBar()
                init_pos = vs_bar.value()

            self.openPanel(self.editor)

            group_box_height = self.group_box.height()
            roi_height = self.region_of_interest.height()
            total_height = group_box_height + roi_height

            vertical_scroll_bar = self.scroll_area.verticalScrollBar()

            self.current_scroll_pos = vertical_scroll_bar.value()
            self.current_scroll_max = vertical_scroll_bar.maximum()

            # Changes the size of the box to that of the
            # LC editor
            self.groupbox_lc_config.setFixedHeight(215)

            vertical_scroll_bar.setValue(total_height)

            # Restore the viewport area
            if vs_bar is not None and vs_bar.value() == 0 and init_pos != -1:
                vs_bar.setValue(init_pos)

    def on_editor_accepted(self, panel):
        vertical_scroll_bar = self.scroll_area.verticalScrollBar()

        # Sets the size to the number of rows
        self.set_table_height()

        # Slot raised when editor panel has been accepted.
        lc_cls_info = panel.lc_class_info
        if lc_cls_info is None and not panel.updated:
            return

        if panel.edit_mode:
            self.update_class_info(lc_cls_info)
        else:
            self.add_class_info_to_table(lc_cls_info)

        self._last_clr = QtGui.QColor(lc_cls_info.lcc.color)

        diff = self.current_scroll_max - vertical_scroll_bar.maximum()
        if diff == 0:
            vertical_scroll_bar.setValue(self.current_scroll_pos)
        else:
            vertical_scroll_bar.setMaximum(self.current_scroll_max)
            vertical_scroll_bar.setValue(self.current_scroll_pos)

    def update_class_info(self, lc_info: LCClassInfo):
        # Update existing LCClassInfo row.
        row = lc_info.idx
        if row == -1:
            self.append_msg(self.tr("Invalid row for land cover class"))
            return

        items = self._update_lcc_row_items(lc_info, True, row)
        if len(items) == 0:
            self.append_msg(self.tr("Unable to update class."))
            return

        self._update_row_data(row, lc_info)

    def add_class_info_to_table(self, lc_info: LCClassInfo):
        # Add land cover class info to the table view.
        if lc_info is None:
            return

        rows = self.model.rowCount()
        if rows >= self.max_classes:
            msg = self.tr("Maximum number of classes reached.")
            self.append_msg(msg)

            return

        items = self._update_lcc_row_items(lc_info)
        if len(items) == 0:
            self.append_msg(self.tr("Unable to add new class."))
            return

        self.model.insertRow(rows, items)
        self._update_row_data(rows, lc_info)

        self.set_table_height()

    def parent_child_codes(self) -> typing.Dict[str, list]:
        """
        Returns a dictionary containing parent class name and corresponding
        codes for child classes assigned to it.
        """
        lcc_infos = self.class_infos()

        return {lcci.lcc.name_long: lcci.child_codes for lcci in lcc_infos}

    def validate_child_codes(
        self, lcc_infos: typing.List["LCClassInfo"]
    ) -> typing.Tuple[bool, list]:
        """
        Validate children have been specified.
        """
        status = True
        messages = []
        child_codes = []
        for lcci in lcc_infos:
            if len(lcci.child_codes) == 0:
                msg_tr = self.tr("class does not have children assigned to it")
                warning = f"{lcci.lcc.name_long} {msg_tr}"
                messages.append(warning)
                if status:
                    status = False
            child_codes.extend(lcci.child_codes)

        # Ensure all child classes have been assigned parents
        nesting = LccInfoUtils.lc_nesting()
        child_legend = nesting.child
        ref_child_codes = [lcc.code for lcc in child_legend.key]

        if len(child_codes) != len(ref_child_codes):
            ref_child_codes_set = set(ref_child_codes)
            user_child_codes_set = set(child_codes)
            unassigned_codes = ref_child_codes_set - user_child_codes_set

            for c in unassigned_codes:
                lcc = child_legend.class_by_code(c)
                if lcc is not None:
                    msg_tr = self.tr("class has not been assigned a parent")
                    msg = f"{lcc.name_long} {msg_tr}"
                    messages.append(msg)

            if status:
                status = False

        return status, messages

    def _update_lcc_row_items(
        self, lc_info: LCClassInfo, update=False, row=None
    ) -> typing.List[QtGui.QStandardItem]:
        # Create new or update existing row items
        if update and row is None:
            return []

        lcc = lc_info.lcc
        parent = lc_info.parent

        if not update:
            name_item = QtGui.QStandardItem(lcc.name_long)
            code_item = QtGui.QStandardItem(str(lcc.code))
            parent_item = QtGui.QStandardItem(str(parent.name_long))
        else:
            name_idx = self.model.index(row, 0)
            name_item = self.model.itemFromIndex(name_idx)
            name_item.setText(lcc.name_long)

            code_idx = self.model.index(row, 1)
            code_item = self.model.itemFromIndex(code_idx)
            code_item.setText(str(lcc.code))

            parent_idx = self.model.index(row, 2)
            parent_item = self.model.itemFromIndex(parent_idx)
            parent_item.setText(str(parent.name_long))

        clr = QtGui.QColor(lcc.color)
        if clr.isValid():
            name_item.setData(clr, QtCore.Qt.DecorationRole)

        code_item.setData(lcc.code)

        parent_item.setData(parent)
        parent_clr = QtGui.QColor(parent.color)
        if parent_clr.isValid():
            parent_item.setData(parent_clr, QtCore.Qt.DecorationRole)

        return [name_item, code_item, parent_item]

    def _update_row_data(self, row, lc_info):
        # Set the lc_info object at the given row
        idx = self.model.index(row, 0)
        if idx.isValid():
            self.model.setData(idx, lc_info, QtCore.Qt.UserRole)

    def row_data(self, row: int) -> LCClassInfo:
        # Returns the lc class info object at the given row.
        if row < 0 or row > self.model.rowCount() - 1:
            return None

        idx = self.model.index(row, 0)
        if not idx.isValid():
            return None

        return self.model.data(idx, QtCore.Qt.UserRole)

    def class_infos(self) -> typing.List[LCClassInfo]:
        """
        Returns a list of LCClassInfo objects currently in the table.
        """
        row_count = self.model.rowCount()

        return [self.row_data(i) for i in range(row_count)]

    def class_codes(self) -> typing.List[int]:
        """
        Return a list of codes for the classes in the table.
        """
        return [lcc_info.lcc.code for lcc_info in self.class_infos()]

    def on_selection_changed(self, deselected, selected):
        # Slot raised when row selection has changed. This loads the class
        # editor.
        sel_rows = self.selection_model.selectedRows()
        if len(sel_rows) == 0:
            return

        sel_idx = sel_rows[0]
        self.open_editor_at_idx(sel_idx)

    def on_class_info_clicked(self, idx: QtCore.QModelIndex):
        # Slot raised when an LCClassInfo item has been clicked for a row
        # that had already been selected.
        sel_rows = self.selection_model.selectedRows()
        if len(sel_rows) == 0:
            return

        sel_idx = sel_rows[0]
        if sel_idx.row() == idx.row():
            self.open_editor_at_idx(idx)

    def open_editor_at_idx(self, idx: QtCore.QModelIndex):
        # Open the class editor at the given index.
        if not idx.isValid():
            return

        row = idx.row()
        lcc_info = self.row_data(row)
        if lcc_info is None:
            return

        lcc_info.idx = row
        self._open_editor(lcc_info)

    def delete_class_info(self, row: int):
        # Notification to remove the given row.
        if row < 0:
            log("Invalid reference of land cover class to remove.")
            return

        # Reject if there is only one record remaining
        rec_count = self.model.rowCount()
        if rec_count == 1:
            msg = self.tr(
                "There must be at least one class defined. You can create a "
                "new one then delete this one or you can restore the "
                "default UNCCD classes by clicking on the Restore button."
            )
            QtWidgets.QMessageBox.warning(self, self.tr("Delete Failed"), msg)
            return

        self.selection_model.blockSignals(True)
        self.selection_model.clearSelection()
        status = self.model.removeRows(row, 1)
        self.selection_model.blockSignals(False)
        if not status:
            log(f"Unable to remove land cover class in row {row!s}")

        self.set_table_height()


class LandCoverCustomClassEditor(
    qgis.gui.QgsPanelWidget, Ui_WidgetLandCoverCustomClassEditor
):
    """
    Widget for defining new or edit existing custom land cover class.
    """

    notify_delete = QtCore.pyqtSignal(int)

    def __init__(
        self,
        parent=None,
        lc_class_info=None,
        default_color=None,
        msg_bar=None,
        codes=None,
    ):
        super().__init__(parent)
        self.setupUi(self)

        self.default_color = default_color
        if self.default_color is None:
            self.default_color = QtGui.QColor("#8FE142")

        self._default_lc_nesting = get_default_esa_nesting()

        self.codes = codes
        self._code_max = 255
        if self.codes is None:
            self.codes = []

        self.lc_class_info = lc_class_info
        self.msg_bar = msg_bar

        self.updated = False
        self.edit_mode = False

        # UI initialization
        delete_icon = qgis.core.QgsApplication.instance().getThemeIcon(
            "mActionDeleteSelected.svg"
        )
        self.btn_remove.setIcon(delete_icon)
        self.btn_remove.setEnabled(False)
        self.btn_remove.clicked.connect(self.on_delete_class)

        self.clr_btn.setColor(self.default_color)
        self.clr_btn.setContext("class_clr")
        self.clr_btn.setColorDialogTitle(self.tr("Class Color"))

        success_icon = qgis.core.QgsApplication.instance().getThemeIcon(
            "mIconSuccess.svg"
        )
        self.btn_done.setIcon(success_icon)
        self.btn_done.clicked.connect(self.on_accept_info)

        self.cbo_cls_parent.currentIndexChanged.connect(self._on_parent_changed)

        self._load_default_lc_classes()

        self._suggest_code()

        if lc_class_info is not None:
            self.set_class_info(self.lc_class_info)
            self.edit_mode = True
            if lc_class_info.idx != -1:
                self.btn_remove.setEnabled(True)
                self.sb_cls_code.setEnabled(False)

    def _load_default_lc_classes(self):
        # Load default LC classes.
        self.cbo_cls_parent.addItem("")
        parent_legend = self._default_lc_nesting.parent
        ref_classes = parent_legend.key
        no_data = parent_legend.nodata
        if no_data is not None:
            ref_classes += [no_data]

        for idx, lcc in enumerate(ref_classes, start=1):
            self.cbo_cls_parent.insertItem(idx, lcc.name_long, lcc)
            clr = QtGui.QColor(lcc.color)
            self.cbo_cls_parent.setItemData(idx, clr, QtCore.Qt.DecorationRole)

    def _suggest_code(self):
        # Suggest a code value for a new land cover class.
        if self.edit_mode:
            return

        code_range = set(range(1, self._code_max + 1))
        used_codes = set(self.codes)
        code = min(code_range - used_codes)

        self.sb_cls_code.setValue(code)

    def append_warning_msg(self, msg: str):
        # Add warning message if a message bar has been defined.
        if self.msg_bar is None:
            return

        self.msg_bar.pushMessage(
            self.tr("Land Cover"), msg, qgis.core.Qgis.MessageLevel.Warning, 5
        )

    def clear_messages(self):
        # Removes all messages in the message bar.
        if self.msg_bar is None:
            return

        self.msg_bar.clearWidgets()

    def set_class_info(self, lc_class_info: LCClassInfo):
        # Set widget values to corresponding class info values.
        lcc = lc_class_info.lcc
        lcc_parent = lc_class_info.parent

        self.txt_cls_name.setText(lcc.name_long)
        self.clr_btn.setColor(QtGui.QColor(lcc.color))
        self.sb_cls_code.setValue(lcc.code)

        idx = self.cbo_cls_parent.findText(lcc_parent.name_long)
        if idx != -1:
            self.cbo_cls_parent.setCurrentIndex(idx)

    def validate(self) -> bool:
        """
        Validates class information specified by user.
        """
        status = True
        self.clear_messages()

        if not self.txt_cls_name.text():
            self.append_warning_msg(self.tr("Class name cannot be empty."))
            status = False

        if not self.clr_btn.color().isValid():
            self.append_warning_msg(self.tr("Invalid color selected."))
            status = False

        if not self.cbo_cls_parent.currentText():
            self.append_warning_msg(self.tr("Parent class cannot be empty."))
            status = False

        code = self.sb_cls_code.value()
        if not code:
            self.append_warning_msg(self.tr("Invalid class code value."))
            status = False

        if code in self.codes and not self.edit_mode:
            self.append_warning_msg(
                self.tr(f"Code value '{code!s}' is already in use.")
            )
            status = False

        return status

    def on_delete_class(self):
        # Slot raised to delete land cover class.
        if self.lc_class_info is None:
            log("No land cover class reference.")
            return

        idx = self.lc_class_info.idx
        if idx < 0:
            log("Invalid land cover class reference.")
            return

        row_num = self.lc_class_info.idx
        self.lc_class_info = None
        self.notify_delete.emit(row_num)
        self.acceptPanel()

    def update_class_info(self) -> bool:
        """
        Updates class info object with widget values.
        """
        status = self.validate()
        if not status:
            return False

        name = self.txt_cls_name.text()
        code = self.sb_cls_code.value()
        color = self.clr_btn.color().name()
        curr_idx = self.cbo_cls_parent.currentIndex()
        parent = self.cbo_cls_parent.itemData(curr_idx)

        lcc = LCClass(code, name, name, color=color)

        if self.lc_class_info is None:
            self.lc_class_info = LCClassInfo()

        self.lc_class_info.lcc = lcc
        self.lc_class_info.parent = parent

        return True

    def set_parent_icon(self, clr: str, idx: int):
        """
        Sets the parent class combobox to show the given color as an icon
        for the item in the given index.
        """
        if isinstance(clr, str):
            clr = QtGui.QColor(clr)

        if not clr.isValid():
            return

        size = self.cbo_cls_parent.iconSize()
        px = QtGui.QPixmap(size)
        p = QtGui.QPainter()
        px.fill(QtCore.Qt.transparent)
        p.begin(px)
        brush = QtGui.QBrush(clr, QtCore.Qt.SolidPattern)
        p.setBrush(brush)
        pen = QtGui.QPen(QtCore.Qt.NoPen)
        p.setPen(pen)
        rect = QtCore.QRect(QtCore.QPoint(0, 0), size)
        p.drawRect(rect)
        p.end()

        icon = QtGui.QIcon(px)
        self.cbo_cls_parent.setItemIcon(idx, icon)

    def _on_parent_changed(self, idx: int):
        # Slot raised when parent index has changed.
        if idx == -1:
            return

        if not self.cbo_cls_parent.currentText():
            return

        parent_lcc = self.cbo_cls_parent.itemData(self.cbo_cls_parent.currentIndex())
        if parent_lcc is None:
            return

        self.set_parent_icon(parent_lcc.color, idx)

    def on_accept_info(self):
        # Slot raised to validate and submit class details to the caller.
        status = self.update_class_info()
        if status:
            self.updated = True
            self.acceptPanel()


class TrendsEarthOptionsFactory(QgsOptionsWidgetFactory):
    def __init__(self):  # pylint: disable=useless-super-delegation
        super().__init__()

        self.dock_widget = None
        self.setTitle(OPTIONS_TITLE)

    def icon(self):  # pylint: disable=missing-function-docstring
        trends_earth_icon = os.path.join(ICON_PATH, OPTIONS_ICON)

        return QIcon(trends_earth_icon)

    def set_dock_widget(self, dock_widget):
        # Widget required to update the title for the dock based
        # on the offline mode state
        self.dock_widget = dock_widget

    def createWidget(self, parent):  # pylint: disable=missing-function-docstring
        return TrendsEarthSettings(self.dock_widget, parent)<|MERGE_RESOLUTION|>--- conflicted
+++ resolved
@@ -25,22 +25,6 @@
 from qgis.utils import iface
 from te_schemas.land_cover import LCClass
 
-<<<<<<< HEAD
-from . import api
-from . import auth
-from . import binaries_available
-from . import binaries_name
-from . import conf
-from . import download
-from . import openFolder
-from .conf import DOCK_TITLE
-from .conf import DOCK_TITLE_OFFLINE
-from .conf import OPTIONS_ICON
-from .conf import OPTIONS_TITLE
-from .conf import Setting
-from .conf import settings_manager
-from .conf import TR_ALL_REGIONS
-=======
 from . import api, auth, binaries_available, binaries_name, conf, download, openFolder
 from .conf import (
     DOCK_TITLE,
@@ -52,7 +36,6 @@
     settings_manager,
 )
 from .constants import API_URL, TIMEOUT
->>>>>>> 9256c015
 from .jobs.manager import job_manager
 from .lc_setup import LccInfoUtils, LCClassInfo, get_default_esa_nesting
 from .logger import log
@@ -1328,13 +1311,7 @@
                 None,
                 self.tr("Error"),
                 self.tr(
-<<<<<<< HEAD
-                    "Unable to write to {}. Try a " "different folder.".format(
-                        out_folder
-                    )
-=======
                     "Unable to write to {}. Try a different folder.".format(out_folder)
->>>>>>> 9256c015
                 ),
             )
 
@@ -1393,11 +1370,7 @@
                 QtWidgets.QMessageBox.critical(
                     None,
                     self.tr("Success"),
-<<<<<<< HEAD
-                    self.tr("All binaries up to date.".format()),
-=======
                     self.tr("All binaries up to date."),
->>>>>>> 9256c015
                 )
 
     def binaries_toggle(self):
