--- conflicted
+++ resolved
@@ -1,37 +1,10 @@
-<<<<<<< HEAD
-# -*- coding: utf-8 -*-
-"""
-/***************************************************************************
- LDMP - A QGIS plugin
- This plugin supports monitoring and reporting of land degradation to the UNCCD 
- and in support of the SDG Land Degradation Neutrality (LDN) target.
-                              -------------------
-        begin                : 2017-05-23
-        git sha              : $Format:%H$
-        copyright            : (C) 2017 by Conservation International
-        email                : trends.earth@conservation.org
- ***************************************************************************/
-"""
-=======
->>>>>>> b32cb518
 import os
 import sys
 import tempfile
 
-import numpy as np
 from qgis.testing import unittest
 
-<<<<<<< HEAD
-from LDMP.calculate import ldn_make_prod5
-from LDMP.calculate import ldn_recode_state
-from LDMP.calculate import ldn_recode_traj
-from LDMP.calculate import ldn_total_by_trans
-from LDMP.calculate import ldn_total_deg_f
 from LDMP.calculate_ldn import DlgCalculateLDNSummaryTableAdmin
-from LDMP.calculate_ldn import ldn_total_by_trans_merge
-=======
-from LDMP.calculate_ldn import DlgCalculateLDNSummaryTableAdmin
->>>>>>> b32cb518
 from LDMP.test import add_default_bands_to_map
 
 
