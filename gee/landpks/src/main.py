--- conflicted
+++ resolved
@@ -46,21 +46,6 @@
 # Bounding box side in meters
 BOX_SIDE = 5000
 
-<<<<<<< HEAD
-## The service account email address authorized by your Google contact.
-## Set up a service account as described in the README.
-EE_ACCOUNT = 'gef-ldmp-server@gef-ld-toolbox.iam.gserviceaccount.com'
-
-## The private key associated with your service account in JSON format.
-EE_PRIVATE_KEY_FILE = 'D:/Gabriel/CI/TrendsEarth/Git/GeePython_Codes/te_key.json'
-
-EE_CREDENTIALS = ee.ServiceAccountCredentials(EE_ACCOUNT, EE_PRIVATE_KEY_FILE)
-# ee.Initialize(EE_CREDENTIALS)
-ee.Initialize(
-=======
-class InvalidParameter(Exception):
-    pass
->>>>>>> d6f4f3c9
 
 def upload_to_google_cloud(client, f):
     b = client.get_bucket(BUCKET)
@@ -365,28 +350,6 @@
 
     # Reproject L8 image so it can be correctly passed to 'sampleRectangle()' 
     # function
-<<<<<<< HEAD
-    l8sr_mosaic = l8sr_y.reproject(**({'crs':'EPSG:3857','scale':30}))
-    l8sr_mosaic_bands = l8sr_mosaic.select(['B2', 'B3', 'B4']).sampleRectangle(region)
-
-    # Get 2-d pixel array for AOI - returns feature with 2-D pixel array as property per band.
-    # Get individual band arrays.
-    band_arr_b4 = l8sr_mosaic_bands.get('B4')
-    band_arr_b3 = l8sr_mosaic_bands.get('B3')
-    band_arr_b2 = l8sr_mosaic_bands.get('B2')
-
-    # Transfer the arrays from server to client and cast as np array.
-    np_arr_b4 = np.array(band_arr_b4.getInfo())
-    np_arr_b3 = np.array(band_arr_b3.getInfo())
-    np_arr_b2 = np.array(band_arr_b2.getInfo())
-
-    # Expand the dimensions of the images so they can be concatenated into 3-D.
-    np_arr_b4 = np.expand_dims(np_arr_b4, 2)
-    np_arr_b3 = np.expand_dims(np_arr_b3, 2)
-    np_arr_b2 = np.expand_dims(np_arr_b2, 2)
-
-    rgb_img = np.concatenate((np_arr_b4, np_arr_b3, np_arr_b2), 2)
-=======
     l8sr_mosaic_bands = l8sr_y.reproject(scale=30, crs='EPSG:3857') \
         .select(['B2', 'B3', 'B4']) \
         .sampleRectangle(region)
@@ -400,33 +363,14 @@
         for this_res in as_completed(res):
             out.update(this_res.result())
         rgb_img = np.concatenate((out['B4'], out['B3'], out['B2']), 2)
->>>>>>> d6f4f3c9
     
     # get the image max value
     img_max = np.max(rgb_img)
     
     # Scale the data to [0, 255] to show as an RGB image.
     rgb_img_plot = (255*((rgb_img - 100)/img_max)).astype('uint8')
-<<<<<<< HEAD
-    
-    # find the position to place the dot
-    dot_pos = len(rgb_img_plot[0])/2
-
-    fig, ax = plt.subplots()
-    ax.set(title = "Satellite Image")
-    ax.set_axis_off()
-    plt.plot(dot_pos, dot_pos, 'ko')
-    img = ax.imshow(rgb_img_plot)
-    scalebar = ScaleBar(30, fixed_units ='km', location = 3, box_color = 'none') # 1 pixel = 0.2 meter
-    plt.gca().add_artist(scalebar)
-    newax = fig.add_axes([0.27, 0.67, 0.21, 0.2], anchor='NW')
-    newax.imshow(te_img)
-    newax.axis('off')
-=======
 
     f = plot_image_to_file(rgb_img_plot, "Satellite Image")
->>>>>>> d6f4f3c9
-
     h = get_hash(f)
     url = Url(upload_to_google_cloud(gc_client, f), h)
 
@@ -453,37 +397,6 @@
             .mean() \
             .addBands(ee.Image(year).float()) \
             .rename(['ndvi','year'])
-<<<<<<< HEAD
-#             .reduceRegion(ee.Reducer.toList(), region, 60).getInfo()
-    # Reproject ndvi_mean and ndvi_trnd images so they can be correctly passed to 'sampleRectangle()' function
-    ndvi_mean_reproject = ndvi_mean.reproject(**({'crs':'EPSG:3857','scale':30}))
-    ndvi_mean_band = ndvi_mean_reproject.select('ndvi').sampleRectangle(region)
-#     ndvi_mean_dim = np.sqrt(len(ndvi_mean['ndvi']))
-#     h_mean = ndvi_mean_dim.astype('uint8')
-#     w_mean = ndvi_mean_dim.astype('uint8')
-#     ndvi_mean_np = np.array(ndvi_mean['ndvi']).reshape([h_mean, w_mean]).astype('float64')
-    # Get individual band arrays.
-    ndvi_arr_mean = ndvi_mean_band.get('ndvi')
-    # Transfer the arrays from server to client and cast as np array.
-    ndvi_arr_mean = np.array(ndvi_arr_mean.getInfo())#.astype('float64')                                                                 # find the position to place the dot
-    dot_pos_mean = len(ndvi_arr_mean)/2
-    # create NDVI Mean plot
-    fig, ax = plt.subplots()
-    ax.set(title = "Average Greenness")
-    ax.set_axis_off()
-    plt.plot(dot_pos_mean, dot_pos_mean, 'ko') 
-    img = ax.imshow(ndvi_arr_mean, cmap = 'Greens')
-    scalebar =ScaleBar(20, fixed_units ='km', location = 3, box_color = 'none')
-    # fig.colorbar(img, ax=ax)
-    plt.gca().add_artist(scalebar)
-    newax = fig.add_axes([0.27, 0.67, 0.21, 0.2], anchor='NW')
-    newax.imshow(te_img)
-    newax.axis('off')
-    newax2 = fig.add_axes([0.55, 0.15, 0.21, 0.2], anchor='SE')
-    newax2.imshow(ndvi_avg_img)
-    newax2.axis('off')
-=======
-
     # Reproject ndvi_mean and ndvi_trnd images so they can be correctly passed 
     # to 'sampleRectangle()' function
     ndvi_mean_reproject = ndvi_mean.reproject(scale=30, crs='EPSG:3857')
@@ -493,8 +406,6 @@
     legend = Image.open(os.path.join(pathlib.Path(__file__).parent.absolute(), 
                                     'ndvi_avg_{}.png'.format(lang.lower())))
     f = plot_image_to_file(ndvi_arr_mean, 'Average Greenness', 'Greens', legend)
->>>>>>> d6f4f3c9
-
     h = get_hash(f)
     url = Url(upload_to_google_cloud(gc_client, f), h)
 
@@ -530,48 +441,15 @@
     lf_trend = ndvi_coll.select(['year', 'ndvi']).reduce(ee.Reducer.linearFit())
     ndvi_trnd = (lf_trend.select('scale').divide(ndvi[0].select("ndvi"))).multiply(100)
     # Reproject ndvi_mean and ndvi_trnd images so they can be correctly passed to 'sampleRectangle()' function
-<<<<<<< HEAD
-    ndvi_trnd_reproject= ndvi_trnd.reproject(**({'crs':'EPSG:3857','scale':30}))
-=======
     ndvi_trnd_reproject= ndvi_trnd.reproject(scale=30, crs='EPSG:3857')
->>>>>>> d6f4f3c9
     ndvi_trnd_band = ndvi_trnd_reproject.select('scale').sampleRectangle(region)
     # Get individual band arrays.
     ndvi_arr_trnd = ndvi_trnd_band.get('scale')
     # Transfer the arrays from server to client and cast as np array.
     ndvi_arr_trnd = np.array(ndvi_arr_trnd.getInfo()).astype('float64')
-<<<<<<< HEAD
-#     ndvi_trnd = ndvi_trnd.reduceRegion(ee.Reducer.toList(), region, 60).getInfo()
-#     ndvi_trnd_dim = np.sqrt(len(ndvi_trnd['scale']))
-#     h_trnd = ndvi_trnd_dim.astype('uint8')
-#     w_trnd = ndvi_trnd_dim.astype('uint8')
-#     print('***************************************************************************')
-#     print(h_trnd)
-#     print(w_trnd)
-#     ndvi_trnd_np = np.array(ndvi_trnd['scale']).reshape([h_trnd, w_trnd]).astype('float64')
-    # find the position to place the dot
-    dot_pos_trnd = len(ndvi_arr_trnd)/2
-    fig, ax = plt.subplots()
-    ax.set(title = "Greenness Trend")
-    ax.set_axis_off()
-    plt.plot(dot_pos_trnd, dot_pos_trnd, 'ko')
-    img = ax.imshow(ndvi_arr_trnd, cmap = 'PiYG')
-    scalebar = ScaleBar(30,  fixed_units ='km', location = 3, box_color = 'none') # 1 pixel = 0.2 meter
-    # fig.colorbar(img, ax=ax)
-    plt.gca().add_artist(scalebar)
-    newax = fig.add_axes([0.27, 0.67, 0.21, 0.2], anchor='NW')
-    newax.imshow(te_img)
-    newax.axis('off')
-    newax2 = fig.add_axes([0.55, 0.15, 0.21, 0.2], anchor='SE')
-    newax2.imshow(ndvi_trn_img)
-    newax2.axis('off')
-=======
-
     legend = Image.open(os.path.join(pathlib.Path(__file__).parent.absolute(), 
                                  'ndvi_trd_{}.png'.format(lang.lower())))
     f = plot_image_to_file(ndvi_arr_trnd, 'Greenness Trend', 'PiYG', legend)
->>>>>>> d6f4f3c9
-
     h = get_hash(f)
     url = Url(upload_to_google_cloud(gc_client, f), h)
 
