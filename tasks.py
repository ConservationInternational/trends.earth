--- conflicted
+++ resolved
@@ -334,11 +334,7 @@
             )
             ret.check_returncode()
         else:
-<<<<<<< HEAD
-            print("Changes not committed - VERSION TAG NOT SET".format())
-=======
             print("Changes not committed - VERSION TAG NOT SET")
->>>>>>> 9256c015
 
     print("Tagging version {} and pushing tag to origin".format(v))
     ret = subprocess.run(
