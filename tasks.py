# -*- coding: utf-8 -*-

import os
import sys
import platform
import fnmatch
import re
import requests
import glob
import stat
import shutil
import subprocess
from tempfile import mkstemp, TemporaryDirectory
import zipfile
import json
from datetime import datetime, timezone
import hashlib

import boto3
from invoke import Collection, task


# Below is from:
# https://stackoverflow.com/questions/3041986/apt-command-line-interface-like-yes-no-input
def query_yes_no(question, default="yes"):
    """Ask a yes/no question via input() and return answer.

    "question" is a string that is presented to the user.
    "default" is the presumed answer if the user just hits <Enter>.
        It must be "yes" (the default), "no" or None (meaning
        an answer is required of the user).

    The "answer" return value is True for "yes" or False for "no".
    """
    valid = {"yes": True, "y": True, "ye": True,
             "no": False, "n": False}
    if default is None:
        prompt = " [y/n] "
    elif default == "yes":
        prompt = " [Y/n] "
    elif default == "no":
        prompt = " [y/N] "
    else:
        raise ValueError("invalid default answer: '%s'" % default)

    while True:
        sys.stdout.write(question + prompt)
        choice = input().lower()
        if default is not None and choice == '':
            return valid[default]
        elif choice in valid:
            return valid[choice]
        else:
            sys.stdout.write("Please respond with 'yes' or 'no' "
                             "(or 'y' or 'n').\n")

def get_version(c):
    with open(c.plugin.version_file_raw, 'r') as f:
        return f.readline().strip()

# Handle long filenames or readonly files on windows, see:
# http://bit.ly/2g58Yxu
def rmtree(top):
    for root, dirs, files in os.walk(top, topdown=False):
        for name in files:
            filename = os.path.join(root, name)
            os.chmod(filename, stat.S_IWUSR)
            try:
                os.remove(filename)
            except PermissionError:
                print('Permission error: unable to remove {}. Skipping that file.'.format(filename))
        for name in dirs:
            try:
                os.rmdir(os.path.join(root, name))
            except OSError:
                print('Unable to remove directory {}. Skipping removing that folder.'.format(os.path.join(root, name)))
    try:
        os.rmdir(top)
    except OSError:
        print('Unable to remove directory {}. Skipping removing that folder.'.format(top))


# Function to find and replace in a file
def _replace(file_path, regex, subst):
    #Create temp file
    fh, abs_path = mkstemp()
    if sys.version_info[0] < 3:
        with os.fdopen(fh,'w') as new_file:
            with open(file_path) as old_file:
                for line in old_file:
                    new_file.write(regex.sub(subst, line))
    else:
        with open(fh, 'w', encoding='Latin-1') as new_file:
            with open(file_path, encoding='Latin-1') as old_file:
                for line in old_file:
                    new_file.write(regex.sub(subst, line))
    os.remove(file_path)
    shutil.move(abs_path, file_path)


###############################################################################
# Misc development tasks (change version, deploy GEE scripts)
###############################################################################

@task(help={'v': 'Version to set'})
def set_version(c, v=None):
    # Validate the version matches the regex
    if not v:
        version_update = False
        v = get_version(c)
        print('No version specified, retaining version {}, but updating SHA and release date'.format(v))
    elif not re.match("[0-9]+([.][0-9]+)+", v):
        print('Must specify a valid version (example: 0.36)')
        return
    else:
        version_update = True

    revision = subprocess.check_output(['git', 'rev-parse', 'HEAD']).decode('utf-8').strip('\n')[0:8]
    release_date = datetime.now(timezone.utc).strftime('%Y/%m/%d %H:%M:%SZ')

    # Set in version.json
    print('Setting version to {} in version.json'.format(v))
    with open(c.plugin.version_file_details, 'w') as f:
        json.dump({"version": v, "revision": revision, "release_date": release_date}, f,  indent=4)

    if version_update:
        # Set in version.txt
        print('Setting version to {} in {}'.format(v, c.plugin.version_file_raw))
        with open(c.plugin.version_file_raw, 'w') as f:
            f.write(v)

        # Set in Sphinx docs in make.conf
        print('Setting version to {} in sphinx conf.py'.format(v))
        sphinx_regex = re.compile("(((version)|(release)) = ')[0-9]+([.][0-9]+)+", re.IGNORECASE)
        _replace(os.path.join(c.sphinx.sourcedir, 'conf.py'), sphinx_regex, '\g<1>' + v)

        # Set in metadata.txt
        print('Setting version to {} in metadata.txt'.format(v))
        sphinx_regex = re.compile("^(version=)[0-9]+([.][0-9]+)+")
        _replace(os.path.join(c.plugin.source_dir, 'metadata.txt'), sphinx_regex, '\g<1>' + v)

        # For the GEE config files the version can't have a dot, so convert to
        # underscore
        v_gee = v.replace('.', '_')
        if not v or not re.match("[0-9]+(_[0-9]+)+", v_gee):
            print('Must specify a valid version (example: 0.36)')
            return

        gee_id_regex = re.compile('(, )?"id": "[0-9a-z-]*"(, )?')
        gee_script_name_regex = re.compile('("name": "[0-9a-zA-Z -]*)( [0-9]+(_[0-9]+)+)?"')
        requirements_txt_regex = re.compile('((trends.earth-schemas.git@)|(trends.earth-algorithms.git@))([.0-9a-z]*)')

        # Set version for GEE scripts
        for subdir, dirs, files in os.walk(c.gee.script_dir):
            for file in files:
                filepath = os.path.join(subdir, file)
                if file == 'configuration.json':
                    # Validate the version matches the regex
                    print('Setting version to {} in {}'.format(v, filepath))
                    # Update the version string
                    _replace(filepath, gee_script_name_regex, '\g<1> ' + v_gee + '"')
                    # Clear the ID since a new one will be assigned due to the new name
                    _replace(filepath, gee_id_regex, '')
                elif file == 'requirements.txt':
                    print('Setting version to {} in {}'.format(v, filepath))
                    if (int(v.split('.')[-1]) % 2) == 0:
                        # Last number in version string is even, so use a tagged version of 
                        # schemas matching this version
                        _replace(filepath, requirements_txt_regex, '\g<1>v' + v)
                    else:
                        # Last number in version string is odd, so this is a development 
                        # version, so use development version of schemas
                        _replace(filepath, requirements_txt_regex, '\g<1>develop')
                elif file == '__init__.py':
                    print('Setting version to {} in {}'.format(v, filepath))
                    init_version_regex = re.compile('^(__version__[ ]*=[ ]*["\'])[0-9]+([.][0-9]+)+')
                    _replace(filepath, init_version_regex, '\g<1>' + v)

        # Set in scripts.json
        print('Setting version to {} in scripts.json'.format(v))
        scripts_regex = re.compile('("script version": ")[0-9]+([-._][0-9]+)+', re.IGNORECASE)
        _replace(os.path.join(c.plugin.source_dir, 'data', 'scripts.json'), scripts_regex, '\g<1>' + v)

        print('Setting version to {} in package requirements.txt'.format(v))
        if (int(v.split('.')[-1]) % 2) == 0:
            # Last number in version string is even, so use a tagged version of 
            # schemas matching this version
            _replace('requirements.txt', requirements_txt_regex, '\g<1>v' + v)
        else:
            # Last number in version string is odd, so this is a development 
            # version, so use development version of schemas
            _replace('requirements.txt', requirements_txt_regex, '\g<1>develop')

@task()
def release_github(c):
    v = get_version(c)

    # TODO: Add zipfile as an asset
    # https://docs.github.com/en/rest/reference/repos#upload-a-release-asset

    # Make release
    payload = {
        'tag_name': 'v{}'.format(v),
        'name': 'Version {}'.format(v),
        'body': """To install this release, download the LDMP.zip file below and then follow [the instructions for installing a release from Github](https://github.com/ConservationInternational/trends.earth#stable-version-from-zipfile)."""
    }

    s = requests.Session()
    res = s.get('https://github.com')
    cookies = dict(res.cookies)

    r = requests.post('{}/repos/{}/{}/releases'.format(c.github.api_url, c.github.repo_owner, c.github.repo_name),
                      json = payload,
                      headers = {'Authorization': 'token {}'.format(c.github.token)},
                      cookies=cookies)
    r.raise_for_status()
    # TODO: Link asset to release. See:
    # https://docs.github.com/en/rest/reference/repos#update-a-release-asset

@task()
def set_tag(c):
    v = get_version(c)
    ret = subprocess.run(['git', 'diff-index', 'HEAD', '--'], 
                          capture_output=True, text=True)
    if ret.stdout != '':
        ret = query_yes_no('Uncommitted changes exist in repository. Commit these?')
        if ret:
            ret = subprocess.run(['git', 'commit', '-m', 'Updating version tags for v{}'.format(v)])
            ret.check_returncode()
        else:
            print('Changes not committed - VERSION TAG NOT SET'.format(v))

    print('Tagging version {} and pushing tag to origin'.format(v))
    ret = subprocess.run(['git', 'tag', '-l', 'v{}'.format(v)], 
                         capture_output=True, text=True)
    ret.check_returncode()
    if 'v{}'.format(v) in ret.stdout:
        # Try to delete this tag on remote in case it exists there
        ret = subprocess.run(['git', 'push', 'origin', '--delete', 'v{}'.format(v)])
        if ret.returncode == 0:
            print('Deleted tag v{} on origin'.format(v))
    subprocess.check_call(['git', 'tag', '-f', '-a', 'v{}'.format(v), '-m', 'Version {}'.format(v)])
    subprocess.check_call(['git', 'push', 'origin', 'v{}'.format(v)])

def check_tecli_python_version():
    if sys.version_info[0] < 3:
        print("ERROR: tecli tasks require Python version > 2 (you are running Python version {}.{})".format(sys.version_info[0], sys.version_info[1]))
        return False
    else:
        return True

@task
def tecli_login(c):
    if not check_tecli_python_version():
        return
    subprocess.check_call(['python', os.path.abspath(c.gee.tecli), 'login'])

@task
def tecli_clear(c):
    if not check_tecli_python_version():
        return
    subprocess.check_call(['python', os.path.abspath(c.gee.tecli), 'clear'])


@task(help={'key': 'GEE key in JSON format (base64 encoded)'})
def tecli_config(c, key):
    if not check_tecli_python_version():
        return
    subprocess.check_call(['python', os.path.abspath(c.gee.tecli), 'config', 'set', 'EE_SERVICE_ACCOUNT_JSON', key])

@task(help={'script': 'Script name',
            'overwrite': 'Overwrite scripts if existing?'})
def tecli_publish(c, script=None, overwrite=False):
    if not check_tecli_python_version():
        return
    if not script and not overwrite:
        ret = query_yes_no('WARNING: this will overwrite all scripts on the server with version {}.\nDo you wish to continue?'.format(get_version(c)))
        if not ret:
            return

    dirs = next(os.walk(c.gee.script_dir))[1]
    n = 0
    for dir in dirs:
        script_dir = os.path.join(c.gee.script_dir, dir)
        if os.path.exists(os.path.join(script_dir, 'configuration.json')) and \
                (script == None or script == dir):
            print('Publishing {}...'.format(dir))
            subprocess.check_call(['python',
                                   os.path.abspath(c.gee.tecli),
                                   'publish', '--public=True', '--overwrite=True'], cwd=script_dir)
            n += 1
    if script and n == 0:
        print('Script "{}" not found.'.format(script))

@task(help={'script': 'Script name',
            'queryParams': 'Parameters',
            'payload': 'Parameters (as json'})
def tecli_run(c, script, queryParams=None, payload=None):
    if not check_tecli_python_version():
        return
    dirs = next(os.walk(c.gee.script_dir))[1]
    n = 0
    script_dir = None
    for dir in dirs:
        script_dir = os.path.join(c.gee.script_dir, dir)
        if os.path.exists(os.path.join(script_dir, 'configuration.json')) and \
                 script == dir:
            print('Running {}...'.format(dir))
            if queryParams:
                print('Using given query parameters as input to script.')
                subprocess.check_call(['python', os.path.abspath(c.gee.tecli), 'start', '--queryParams={}'.format(queryParams)], cwd=script_dir)
            elif payload:
                print('Using given payload as input to script.')
                subprocess.check_call(['python', os.path.abspath(c.gee.tecli), 'start', '--payload={}'.format(os.path.abspath(payload))], cwd=script_dir)
            else:
                print('Running script without any input parameters.')
                subprocess.check_call(['python', os.path.abspath(c.gee.tecli), 'start'], cwd=script_dir)

            n += 1
            break
    if script and n == 0:
        print('Script "{}" not found.'.format(script))


@task
def update_script_ids(c):
    with open(c.gee.scripts_json_file, 'r') as fin:
        scripts = json.load(fin)

    dirs = next(os.walk(c.gee.script_dir))[1]
    n = 0
    script_dir = None
    for dir in dirs:
        script_dir = os.path.join(c.gee.script_dir, dir) 
        if os.path.exists(os.path.join(script_dir, 'configuration.json')):
            with open(os.path.join(script_dir, 'configuration.json'), 'r') as fin:
                config = json.load(fin)
            try:
                script_name = re.compile('( [0-9]+(_[0-9]+)+$)').sub('', config['name'])
                scripts[script_name]['id'] = config['id']
                script_version = re.compile(
                    '^[a-zA-Z0-9-]* ').sub(
                    '', config['name']).replace('_', '.')
                scripts[script_name]['version'] = script_version
            except KeyError:
                print(f'Skipping {script_name} as not found in scripts.json')
    with open(c.gee.scripts_json_file, 'w') as f_out:
        json.dump(
            scripts,
            f_out,
            sort_keys=True,
            indent=4
        )


@task(help={'script': 'Script name'})
def tecli_info(c, script=None):
    if not check_tecli_python_version():
        return
    dirs = next(os.walk(c.gee.script_dir))[1]
    n = 0
    script_dir = None
    for dir in dirs:
        script_dir = os.path.join(c.gee.script_dir, dir)
        if os.path.exists(os.path.join(script_dir, 'configuration.json')) and \
                (script == None or script == dir):
            print('Checking info on {}...'.format(dir))
            subprocess.check_call(['python', os.path.abspath(c.gee.tecli), 'info'], cwd=script_dir)
            n += 1
    if script and n == 0:
        print('Script "{}" not found.'.format(script))


@task(help={'script': 'Script name'})
def tecli_logs(c, script):
    if not check_tecli_python_version():
        return
    dirs = next(os.walk(c.gee.script_dir))[1]
    n = 0
    script_dir = None
    for dir in dirs:
        script_dir = os.path.join(c.gee.script_dir, dir)
        if os.path.exists(os.path.join(script_dir, 'configuration.json')) and \
                 script == dir:
            print('Checking logs for {}...'.format(dir))
            subprocess.check_call(['python', os.path.abspath(c.gee.tecli), 'logs'], cwd=script_dir)
            n += 1
            break
    if script and n == 0:
        print('Script "{}" not found.'.format(script))


###############################################################################
# Setup dependencies and install package
###############################################################################

def read_requirements():
    """Return a list of runtime and list of test requirements"""
    with open('requirements.txt') as f:
        lines = f.readlines()
    lines = [ l for l in [ l.strip() for l in lines] if l ]
    divider = '# test requirements'

    try:
        idx = lines.index(divider)
    except ValueError:
        raise BuildFailure(
            'Expected to find "{}" in requirements.txt'.format(divider))

    not_comments = lambda s,e: [ l for l in lines[s:e] if l[0] != '#']
    return not_comments(0, idx), not_comments(idx+1, None)

@task(help={'clean': 'Clean out dependencies first',
            'link': 'Symlink dependendencies to their local repos',
            'pip': 'Path to pip (usually "pip" or "pip3"'})
def plugin_setup(c, clean=False, link=False, pip='pip'):
    '''install dependencies'''
    ext_libs = os.path.abspath(c.plugin.ext_libs.path)
    if clean and os.path.exists(ext_libs):
        shutil.rmtree(ext_libs)
    if sys.version_info[0] < 3:
        if not os.path.exists(ext_libs):
            os.makedirs(ext_libs)
    else:
        os.makedirs(ext_libs, exist_ok=True)
    runtime, test = read_requirements()

    os.environ['PYTHONPATH'] = ext_libs
    for req in runtime + test:
<<<<<<< HEAD
        # Don't install numpy with pyqtgraph as QGIS already has numpy.
        # So use the --no-deps flag (-N for short) with that package only.
=======
        # Don't install numpy with pyqtgraph as QGIS already has numpy. So use 
        # the --no-deps flag (-N for short) with that package only.
>>>>>>> f59dd463
        if 'pyqtgraph' in req:
            subprocess.check_call([pip, 'install', '--upgrade', '--no-deps', '-t', ext_libs, req])
        else:
            subprocess.check_call([pip, 'install', '--upgrade', '-t', ext_libs, req])

    if link:
        for module in c.plugin.ext_libs.module_symlinks:
            l = os.path.abspath(c.plugin.ext_libs.path) + os.path.sep + module['name']
            if os.path.islink(l):
                print("Local repo of {} already linked to plugin ext_libs".format(module['name']))
            else:
                print("Linking local repo of {} to plugin ext_libs".format(module['name']))
                shutil.rmtree(l)
                os.symlink(module['path'], l)

@task(help={'clean': "run rmtree",
            'version': 'what version of QGIS to install to',
            'profile': 'what profile to install to (only applies to QGIS3',
            'fast': 'Skip compiling numba files'})
def plugin_install(c, clean=False, version=3, profile='default', fast=False):
    '''install plugin to qgis'''
    set_version(c)
    compile_files(c, version, clean, fast)
    plugin_name = c.plugin.name
    src = os.path.join(os.path.dirname(__file__), plugin_name)

    if version == 2:
        folder = '.qgis2'
    elif version == 3:
        if platform.system() == 'Darwin':
            folder = 'Library/Application Support/QGIS/QGIS3/profiles/'
        if platform.system() == 'Linux':
            folder = '.local/share/QGIS/QGIS3/profiles/'
        if platform.system() == 'Windows':
            folder ='AppData\\Roaming\\QGIS\\QGIS3\\profiles\\'
        folder = os.path.join(folder, profile)
    else:
        print("ERROR: unknown qgis version {}".format(version))
        return

    dst_plugins = os.path.join(os.path.expanduser('~'), folder, 'python', 'plugins')
    dst_this_plugin = os.path.join(dst_plugins, plugin_name)
    src = os.path.abspath(src)
    dst_this_plugin = os.path.abspath(dst_this_plugin)

    if not hasattr(os, 'symlink'):
        print("Copying plugin to QGIS version {} plugin folder at {}".format(version, dst_this_plugin))
        if clean:
            if os.path.exists(dst_this_plugin):
                rmtree(dst_this_plugin)
        for root, dirs, files in os.walk(src):
            relpath = os.path.relpath(root)
            if not os.path.exists(os.path.join(dst_plugins, relpath)):
                os.makedirs(os.path.join(dst_plugins, relpath))
            for f in _filter_excludes(root, files, c):
                try:
                    shutil.copy(os.path.join(root, f), os.path.join(dst_plugins, relpath, f))
                except PermissionError:
                    print('Permission error: unable to copy {} to {}. Skipping that file.'.format(f, os.path.join(dst_plugins, relpath, f)))
            _filter_excludes(root, dirs, c)
    elif not os.path.exists(dst_this_plugin):
        print("Linking plugin development folder to QGIS version {} plugin folder at {}".format(version, dst_this_plugin))
        os.symlink(src, dst_this_plugin)
    else:
        print("Not linking - plugin folder for QGIS version {} already exists at {}".format(version, dst_this_plugin))

# Compile all ui and resource files
def compile_files(c, version, clean, fast=False):
<<<<<<< HEAD
    # check to see if we have pyuic
    if version == 2:
        pyuic = 'pyuic4'
    elif version ==3:
        pyuic = 'pyuic5'
    else:
        print("ERROR: unknown qgis version {}".format(version))
        return
    pyuic_path = check_path(pyuic)

    if not pyuic_path:
        print("ERROR: {} is not in your path---unable to compile ui files".format(pyuic))
        return
    else:
        ui_files = glob.glob('{}/*.ui'.format(c.plugin.gui_dir))
        ui_count = 0
        skip_count = 0
        for ui in ui_files:
            if os.path.exists(ui):
                (base, ext) = os.path.splitext(ui)
                output = "{0}.py".format(base)
                if clean or file_changed(ui, output):
                    # Fix the links to c header files that Qt Designer adds to
                    # UI files when QGIS custom widgets are used
                    ui_regex = re.compile("(<header>)qgs[a-z]*.h(</header>)", re.IGNORECASE)
                    _replace(ui, ui_regex, '\g<1>qgis.gui\g<2>')
                    print("Compiling {0} to {1}".format(ui, output))
                    subprocess.check_call([pyuic_path, '-x', ui, '-o', output])
                    ui_count += 1
                else:
                    skip_count += 1
            else:
                print("{} does not exist---skipped".format(ui))
        print("Compiled {} UI files. Skipped {}.".format(ui_count, skip_count))

=======
>>>>>>> f59dd463
    # check to see if we have pyrcc
    if version == 2:
        pyrcc = 'pyrcc4'
    elif version ==3:
        pyrcc = 'pyrcc5'
    else:
        print("ERROR: unknown qgis version {}".format(version))
        return
    pyrcc_path = check_path(pyrcc)

    if not pyrcc:
        print("ERROR: {} is not in your path---unable to compile resource file(s)".format(pyrcc))
        return
    else:
        res_files = c.plugin.resource_files
        res_count = 0
        skip_count = 0
        for res in res_files:
            if os.path.exists(res):
                (base, ext) = os.path.splitext(res)
                output = "{0}.py".format(base)
                if clean or file_changed(res, output):
                    print("Compiling {0} to {1}".format(res, output))
                    subprocess.check_call([pyrcc_path, '-o', output, res])
                    res_count += 1
                else:
                    skip_count += 1
            else:
                print("{} does not exist---skipped".format(res))
        print("Compiled {} resource files. Skipped {}.".format(res_count, skip_count))


def file_changed(infile, outfile):
    try:
        infile_s = os.stat(infile)
        outfile_s = os.stat(outfile)
        return infile_s.st_mtime > outfile_s.st_mtime
    except:
        return True

def _filter_excludes(root, items, c):
    excludes = set(c.plugin.excludes)
    skips = c.plugin.skip_exclude

    exclude = lambda p: any([fnmatch.fnmatch(p, e) for e in excludes])
    if not items:
        return []

    # to prevent descending into dirs, modify the list in place
    for item in list(items):  # copy list or iteration values change
        itempath = os.path.join(os.path.relpath(root), item)
        if exclude(itempath) and item not in skips:
            #debug('Excluding {}'.format(itempath))
            items.remove(item)
    return items

# Below is based on pb_tool:
# https://github.com/g-sherman/plugin_build_tool
def check_path(app):
    """ Adapted from StackExchange:
        http://stackoverflow.com/questions/377017
    """

    def is_exe(fpath):
        return os.path.exists(fpath) and os.access(fpath, os.X_OK)

    def ext_candidates(fpath):
        yield fpath
        for ext in os.environ.get("PATHEXT", "").split(os.pathsep):
            yield fpath + ext

    # Also look in folders under this python versions lib path
    folders = os.environ["PATH"].split(os.pathsep)
    folders.extend([x[0] for x in os.walk(os.path.join(os.path.dirname(sys.executable), 'Lib'))])
    fpath, fname = os.path.split(app)
    if fpath:
        if is_exe(app):
            return app
    else:
        for path in folders:
            exe_file = os.path.join(path, app)
            for candidate in ext_candidates(exe_file):
                if is_exe(candidate):
                    return candidate
    return None

###############################################################################
# Translation
###############################################################################

@task(help={'force': 'Force the download of the translations files regardless of whether timestamps on the local computer are newer than those on the server'})
def translate_pull(c, force=False):
    lrelease = check_path('lrelease')
    if not lrelease:
        print("ERROR: lrelease is not in your path---unable to release translation files")
        return
    print("Pulling transifex translations...")
    if force:
        subprocess.check_call(['tx', 'pull', '-s', '-f', '--parallel'])
    else:
        subprocess.check_call(['tx', 'pull', '-s', '--parallel'])
    print("Releasing translations using lrelease...")
    for translation in c.plugin.translations:
        subprocess.check_call([lrelease, os.path.join(c.plugin.i18n_dir, 'LDMP.{}.ts'.format(translation))])

# @task
# def translate_update_resources(c):
#     print("Updating transifex...")
#     subprocess.check_call("sphinx-intl update-txconfig-resources --pot-dir {docroot}/i18n/pot --transifex-project-name {transifex_name}".format(docroot=c.sphinx.docroot, transifex_name=c.sphinx.transifex_name))
#

@task(help={'force': 'Push source files to transifex without checking modification times',
            'version': 'what version of QGIS to install to'})
def translate_push(c, force=False, version=3):
    print("Building changelog...")
    changelog_build(c)

    # Below is necessary just to avoid warning messages regarding missing image
    # files when Sphinx is used later on
    print("Localizing resources...")
    _localize_resources(c, 'en')

    print("Gathering strings...")
    gettext(c)
    print("Generating the pot files for the LDMP toolbox help files...")
    for translation in c.plugin.translations:
        subprocess.check_call("sphinx-intl --config {sourcedir}/conf.py update -p {docroot}/i18n/pot -l {lang}".format(sourcedir=c.sphinx.sourcedir, docroot=c.sphinx.docroot, lang=translation))

    print("Gathering strings for translation using pylupdate...")
    if version == 2:
        pylupdate = 'pylupdate4'
    elif version ==3:
        pylupdate = 'pylupdate5'
    else:
        print("ERROR: unknown qgis version {}".format(version))
        return
    pylupdate = check_path(pylupdate)
    if not pylupdate:
        print("ERROR: pylupdate4/pylupdate5 is not in your path---unable to gather strings for translation")
        return
    else:
        subprocess.check_call([pylupdate, os.path.join(c.plugin.i18n_dir, 'i18n.pro'), '-noobsolete'])

    if force:
        subprocess.check_call('tx push --parallel -f -s')
    else:
        subprocess.check_call('tx push --parallel -s')


@task(help={'language': 'language'})
def gettext(c, language=None):
    if not language:
        language = c.sphinx.base_language
    SPHINX_OPTS = '-D language={lang} -A language={lang} {sourcedir}'.format(lang=language,
            sourcedir=c.sphinx.sourcedir)
    I18N_SPHINX_OPTS = '{sphinx_opts} {docroot}/i18n/pot'.format(docroot=c.sphinx.docroot, sphinx_opts=SPHINX_OPTS)
    subprocess.check_call("sphinx-build -b gettext -a {i18n_sphinx_opts}".format(i18n_sphinx_opts=I18N_SPHINX_OPTS))

###############################################################################
# Build documentation
###############################################################################

@task(help={'clean': 'clean out built artifacts first',
    'ignore_errors': 'ignore documentation errors',
    'language': "which language to build (all are built by default)",
    'fast': "only build english html docs"})
def docs_build(c, clean=False, ignore_errors=False, language=None, fast=False):
    if clean:
        rmtree(c.sphinx.builddir)

    if language:
        languages = [language]
    else:
        languages = [c.sphinx.base_language]
        languages.extend(c.plugin.translations)

    print("\nBuilding changelog...")
    changelog_build(c)

    for language in languages:
        print("\nBuilding {lang} documentation...".format(lang=language))
        SPHINX_OPTS = '-D language={lang} -A language={lang} {sourcedir}'.format(lang=language,
                sourcedir=c.sphinx.sourcedir)

        print("\nLocalizing resources for {lang} documentation...".format(lang=language))
        _localize_resources(c, language)

        subprocess.check_call("sphinx-intl --config {sourcedir}/conf.py build --language={lang}".format(sourcedir=c.sphinx.sourcedir,
            lang=language))

        # Build HTML docs
        if language != 'en' or ignore_errors:
            subprocess.check_call("sphinx-build -b html -a {sphinx_opts} {builddir}/html/{lang}".format(sphinx_opts=SPHINX_OPTS,
                builddir=c.sphinx.builddir, lang=language))
        else:
            subprocess.check_call("sphinx-build -n -W -b html -a {sphinx_opts} {builddir}/html/{lang}".format(sphinx_opts=SPHINX_OPTS,
                builddir=c.sphinx.builddir, lang=language))
        print("HTML Build finished. The HTML pages for '{lang}' are in {builddir}.".format(lang=language, builddir=c.sphinx.builddir))

        if fast:
            break

        # Build PDF, by first making latex from sphinx, then pdf from that
        tex_dir = "{builddir}/latex/{lang}".format(builddir=c.sphinx.builddir, lang=language)
        subprocess.check_call("sphinx-build -b latex -a {sphinx_opts} {tex_dir}".format(sphinx_opts=SPHINX_OPTS, tex_dir=tex_dir))

        for doc in c.sphinx.latex_documents:
            for n in range(3):
                # Run multiple times to ensure crossreferences are right
                subprocess.check_call(['xelatex', doc], cwd=tex_dir)
            # Move the PDF to the html folder so it will be uploaded with the
            # site
            doc_pdf = os.path.splitext(doc)[0] + '.pdf'
            out_dir = '{builddir}/html/{lang}/pdfs'.format(builddir=c.sphinx.builddir, lang=language)
            if not os.path.exists(out_dir):
                os.makedirs(out_dir)
            shutil.move('{tex_dir}/{doc}'.format(tex_dir=tex_dir, doc=doc_pdf),
                        '{out_dir}/{doc}'.format(out_dir=out_dir, doc=doc_pdf))

def _localize_resources(c, language):
    print("Removing all static content from {sourcedir}/static.".format(sourcedir=c.sphinx.sourcedir))
    if os.path.exists('{sourcedir}/static'.format(sourcedir=c.sphinx.sourcedir)):
        rmtree('{sourcedir}/static'.format(sourcedir=c.sphinx.sourcedir))
    print("Copy 'en' (base) static content to {sourcedir}/static.".format(sourcedir=c.sphinx.sourcedir))
    if os.path.exists("{resourcedir}/en".format(resourcedir=c.sphinx.resourcedir)):
        shutil.copytree('{resourcedir}/en'.format(resourcedir=c.sphinx.resourcedir),
                        '{sourcedir}/static'.format(sourcedir=c.sphinx.sourcedir))
    print("Copy localized '{lang}' static content to {sourcedir}/static.".format(lang=language, sourcedir=c.sphinx.sourcedir))
    if language != 'en' and os.path.exists("{resourcedir}/{lang}".format(resourcedir=c.sphinx.resourcedir, lang=language)):
        src = '{resourcedir}/{lang}'.format(resourcedir=c.sphinx.resourcedir, lang=language)
        dst = '{sourcedir}/static'.format(sourcedir=c.sphinx.sourcedir)
        for item in os.listdir(src):
            s = os.path.join(src, item)
            d = os.path.join(dst, item)
            if os.path.isdir(s):
                shutil.copytree(s, d)
            else:
                shutil.copy2(s, d)


@task
def changelog_build(c):
    out_txt = ['Changelog\n',
               '======================\n',
               '\n',
               'This page lists the version history of |trends.earth|.\n']

    with open(os.path.join(c.plugin.source_dir, 'metadata.txt'), 'r') as fin:
        metadata = fin.readlines()

    changelog_header_re = re.compile('^changelog=', re.IGNORECASE)
    version_header_re = re.compile('^[ ]*[0-9]+(\.[0-9]+){1,2}', re.IGNORECASE)

    at_changelog = False
    for line in metadata:
        if not at_changelog and not changelog_header_re.match(line):
            continue
        elif changelog_header_re.match(line):
            line = changelog_header_re.sub('  ', line)
            at_changelog = True
        version_header = version_header_re.match(line)
        if version_header:
            version_number = version_header.group(0)
            version_number = version_number.strip(' \n')
            line = line.strip(' \n')
            line = "\n`{} <https://github.com/ConservationInternational/trends.earth/releases/tag/{}>`_\n".format(line, version_number)
            line = [line, '-----------------------------------------------------------------------------------------------------------------------------\n\n']
        out_txt.extend(line)

    out_file = '{docroot}/source/for_developers/changelog.rst'.format(docroot=c.sphinx.docroot)
    with open(out_file, 'w') as fout:
        metadata = fout.writelines(out_txt)

###############################################################################
# Package plugin zipfile
###############################################################################

@task(help={'clean': 'Clean out dependencies before packaging',
            'version': 'what version of QGIS to prepare ZIP file for',
            'tests': 'Package tests with plugin',
            'filename': 'Name for output file',
            #'python': 'Python to use for setup and compiling',
            'pip': 'Path to pip (usually "pip" or "pip3"'})
def zipfile_build(c, clean=False, version=3, tests=False, filename=None, pip='pip'):
    """Create plugin package"""
    set_version(c)
    set_tag(c)

    plugin_setup(c, clean=clean,  pip=pip)
    compile_files(c, version=version, clean=clean)

    package_dir = c.plugin.package_dir
    if sys.version_info[0] < 3:
        if not os.path.exists(package_dir):
            os.makedirs(package_dir)
    else:
        os.makedirs(package_dir, exist_ok=True)
    #package_file =  os.path.join(package_dir, '{}_{}.zip'.format(c.plugin.name, get_version()))
    if not filename:
        filename =  os.path.join(package_dir, '{}_QGIS{}.zip'.format(c.plugin.name, version))
    print('Building zipfile...')
    with zipfile.ZipFile(filename, 'w', zipfile.ZIP_DEFLATED) as zf:
        if not tests:
            c.plugin.excludes.extend(c.plugin.tests)
        _make_zip(zf, c)
    return(filename)

def _make_zip(zipFile, c):
    src_dir = c.plugin.source_dir
    for root, dirs, files in os.walk(src_dir):
        for f in _filter_excludes(root, files, c):
            relpath = os.path.relpath(root)
            zipFile.write(os.path.join(root, f), os.path.join(relpath, f))
        _filter_excludes(root, dirs, c)
<<<<<<< HEAD

@task(help={'clean': 'Clean out dependencies before packaging',
            'pip': 'Path to pip (usually "pip" or "pip3"'})
def zipfile_deploy(c, clean=False, pip='pip'):
=======
 
@task(help={
    'qgis': 'QGIS version to target',
    'clean': 'Clean out dependencies before packaging',
    'pip': 'Path to pip (usually "pip" or "pip3"'
})
def zipfile_deploy(c, qgis, clean=False, pip='pip'):
>>>>>>> f59dd463
    binaries_sync(c)
    binaries_deploy(c, qgis=qgis)
    print('Binaries uploaded')

    filename = zipfile_build(c, pip=pip)
    try:
        with open(os.path.join(os.path.dirname(__file__), 'aws_credentials.json'), 'r') as fin:
            keys = json.load(fin)
        client = boto3.client('s3',
                              aws_access_key_id=keys['access_key_id'],
                              aws_secret_access_key=keys['secret_access_key'])
    except IOError:
        print('Warning: AWS credentials file not found. Credentials must be in environment variable or in default AWS credentials location.')
        client = boto3.client('s3')
    print('Uploading package to S3')
    data = open(filename, 'rb')
    client.put_object(Key='sharing/{}'.format(os.path.basename(filename)),
                      Body=data,
                      Bucket=c.sphinx.deploy_s3_bucket)
    data.close()
    print('Package uploaded')


# Function
def _recursive_dir_create(d):
    if sys.version_info[0] < 3:
        if not os.path.exists(d):
            os.makedirs(os.path.join(os.path.abspath(os.path.dirname(d)), ''))
    else:
        os.makedirs(os.path.join(os.path.abspath(os.path.dirname(d)), ''), exist_ok=True)


def _s3_sync(c, bucket, s3_prefix, local_folder, patterns=['*']):
    try:
        with open(os.path.join(os.path.dirname(__file__), 'aws_credentials.json'), 'r') as fin:
            keys = json.load(fin)
        client = boto3.client('s3',
                              aws_access_key_id=keys['access_key_id'],
                              aws_secret_access_key=keys['secret_access_key'])
    except IOError:
        print('Warning: AWS credentials file not found. Credentials must be in environment variable or in default AWS credentials location.')
        client = boto3.client('s3')

    objects = client.list_objects(Bucket=bucket, Prefix='{}/'.format(s3_prefix))['Contents']
    for obj in objects:
        filename = os.path.basename(obj['Key'])

        if filename == '':
            # Catch the case of the key pointing to the root of the bucket and
            # skip it
            continue
        local_path = os.path.join(local_folder, filename)

        # First ensure all the files that are on S3 are up to date relative to
        # the local files, copying files in either direction as necessary
        if os.path.exists(local_path):
            if not _check_hash(obj['ETag'].strip('"'), local_path):
                lm_s3 = obj['LastModified']
                lm_local = datetime.fromtimestamp(os.path.getmtime(local_path), lm_s3.tzinfo)
                if lm_local > lm_s3:
                    print('Local version of {} is newer than on S3 - copying to S3.'.format(filename))
                    data = open(local_path, 'rb')
                    client.put_object(Key='{}/{}'.format(s3_prefix, os.path.basename(filename)),
                                      Body=data,
                                      Bucket=bucket)
                    data.close()
                else:
                    print('S3 version of {} is newer than local - copying to local.'.format(filename))
                    _recursive_dir_create(local_path)
                    client.download_file(Key='{}/{}'.format(s3_prefix, os.path.basename(filename)),
                                         Bucket=bucket,
                                         Filename=local_path)
        else:
            print('Local version of {} is missing - copying to local.'.format(filename))
            _recursive_dir_create(local_path)
            client.download_file(Key='{}/{}'.format(s3_prefix, os.path.basename(filename)),
                                 Bucket=bucket,
                                 Filename=local_path)

    # Now copy back to S3 any files that aren't yet there
    files = [glob.glob(pattern) for pattern in patterns]
    files = [item for sublist in files for item in sublist]
    s3_objects = client.list_objects(Bucket=bucket, Prefix='{}/'.format(s3_prefix))['Contents']
    s3_object_names = [os.path.basename(obj['Key']) for obj in s3_objects]
    for f in files:
        if os.path.isdir(f):
            continue
        if not os.path.basename(f) in s3_object_names:
            print('S3 is missing {} - copying to S3.'.format(f))
            data = open(f, 'rb')
            client.put_object(Key='{}/{}'.format(s3_prefix, os.path.basename(f)),
                              Body=data,
                              Bucket=bucket)
            data.close()


def _check_hash(expected, filename):
    md5hash = hashlib.md5(open(filename, 'rb').read()).hexdigest()
    if md5hash == expected:
        return True
    else:
        return False


@task(help={'extensions': 'Which file extensions to sync'})
def binaries_sync(c, extensions=None):
    if not extensions:
        extensions = c.plugin.numba.binary_extensions
    try:
        with open(os.path.join(os.path.dirname(__file__), 'aws_credentials.json'), 'r') as fin:
            keys = json.load(fin)
        client = boto3.client('s3',
                              aws_access_key_id=keys['access_key_id'],
                              aws_secret_access_key=keys['secret_access_key'])
    except IOError:
        print('Warning: AWS credentials file not found. Credentials must be in environment variable or in default AWS credentials location.')
        client = boto3.client('s3')
    patterns = [os.path.join(c.plugin.numba.binary_folder, '*' + p) for p in extensions]
    _s3_sync(c, c.sphinx.deploy_s3_bucket, 'plugin_binaries', c.plugin.numba.binary_folder, patterns)


@task
def testdata_sync(c):
    try:
        with open(os.path.join(os.path.dirname(__file__), 'aws_credentials.json'), 'r') as fin:
            keys = json.load(fin)
        client = boto3.client('s3',
                              aws_access_key_id=keys['access_key_id'],
                              aws_secret_access_key=keys['secret_access_key'])
    except IOError:
        print('Warning: AWS credentials file not found. Credentials must be in environment variable or in default AWS credentials location.')
        client = boto3.client('s3')

    _s3_sync(c, c.sphinx.deploy_s3_bucket, 'plugin_testdata', 'LDMP/test/integration/fixtures', c.plugin.testdata_patterns)

def find_binaries(c, folder, version=None):
    files = []
    for pattern in c.plugin.numba.binary_extensions:
        if version:
            files.append(
                [
                    f for f in os.listdir(folder)
                    if re.search(f'{version}.*{pattern}$', f)
                ]
            )
        else:
            files.append([f for f in os.listdir(folder) if re.search(r'.*{}$'.format(pattern), f)])
    # Return a flattened list
    return [item for sublist in files for item in sublist]


@task(help={'qgis': 'QGIS version to target'})
def binaries_deploy(c, qgis):
    # Copy down any missing binaries
    binaries_sync(c)

    v = get_version(c).replace('.', '-')
    qgis = qgis.replace('.', '-')
    zipfile_basename = f'trends_earth_binaries_{v}_{qgis}'
    files = find_binaries(c, c.plugin.numba.binary_folder, v)
    with TemporaryDirectory() as tmpdir:
        # Make module dir within the tmp dir, inside a folder containing the
        # version string - this is needed to allow clean unzipping of the
        # modules later on machines that might have multiple versions of the
        # binaries installed in the same folder
        moduledir = os.path.join(tmpdir, zipfile_basename, 'trends_earth_binaries')
        os.makedirs(moduledir)
        with open(os.path.join(moduledir, '__init__.py'), 'w') as fp:
            pass
        # Copy binaries to temp folder for later zipping
        for f in files:
            # Strip version string from files before placing them in zipfile
            out_path_no_v = os.path.join(moduledir, re.sub('_[0-9]+-[0-9]+(-[0-9]+)?', '', os.path.basename(f)))
            shutil.copy(os.path.join(c.plugin.numba.binary_folder, f), out_path_no_v)

        # Save to zipfile
        out_zip = os.path.join(c.plugin.numba.binary_folder, zipfile_basename + '.zip')
        if os.path.exists(out_zip):
            os.remove(out_zip)
        with zipfile.ZipFile(out_zip, 'w', zipfile.ZIP_DEFLATED) as zf:
            for root, dirs, files in os.walk(tmpdir):
                for f in files:
                    zf.write(os.path.join(root, f), os.path.relpath(os.path.join(root, f), tmpdir))

    # Upload the newly generated zipfile
    binaries_sync(c, ['.zip'])


@task(help={'clean': 'Clean out dependencies before packaging',
            'python': 'Python to use for setup and compiling'})
def binaries_compile(c, clean=False, python='python'):
    print("Compiling exported numba functions...")
    n = 0
    if not os.path.exists(c.plugin.numba.binary_folder):
        os.makedirs(c.plugin.numba.binary_folder)
    for numba_file in c.plugin.numba.aot_files:
        (base, ext) = os.path.splitext(os.path.basename(numba_file))
        subprocess.check_call([python, numba_file])
        n += 1

    v = get_version(c).replace('.', '-')
    for folder in set([os.path.dirname(f) for f in c.plugin.numba.aot_files]):
        files = find_binaries(c, folder)
        for f in files:
            # Add version strings to the compiled files so they won't overwrite
            # files from other Trends.Earth versions when synced to S3
            module_name_regex = re.compile("([a-zA-Z0-9_])\.(.*)")
            out_file = module_name_regex.sub(f'\g<1>_{v}.\g<2>', os.path.basename(f))
            out_path_with_v = os.path.join(c.plugin.numba.binary_folder, out_file)
            shutil.move(os.path.join(folder, f), out_path_with_v)

    print("Compiled {} numba files.".format(n))


###############################################################################
# Options
###############################################################################

ns = Collection(set_version, set_tag,
                plugin_setup, plugin_install,
                docs_build, translate_pull, translate_push,
                tecli_login, tecli_clear, tecli_config, tecli_publish,
                tecli_run, tecli_info, tecli_logs, zipfile_build,
                zipfile_deploy, binaries_compile, binaries_sync,
<<<<<<< HEAD
                binaries_deploy, testdata_sync)
=======
                binaries_deploy, release_github, update_script_ids,
                testdata_sync)
>>>>>>> f59dd463

ns.configure({
    'plugin': {
        'name': 'LDMP',
        'version_file_raw': 'version.txt',
        'version_file_details': 'LDMP/version.json',
        'ext_libs': {
            'path': 'LDMP/ext-libs',
            'module_symlinks': []
        },
        'gui_dir': 'LDMP/gui',
        'source_dir': 'LDMP',
        'i18n_dir': 'LDMP/i18n',
        #'translations': ['fr', 'es', 'pt', 'sw', 'ar', 'ru', 'zh'],
        'translations': [
            'fr',
            'es',
            'sw',
            'pt'
        ],
        'resource_files': ['LDMP/resources.qrc'],
        'numba': {
            'aot_files': [
                'LDMP/localexecution/ldn_numba.py',
                'LDMP/localexecution/drought_numba.py',
                'LDMP/localexecution/util_numba.py'
            ],
            'binary_extensions': [
                '.so',
                '.pyd'
            ],
            'binary_folder':  'LDMP/binaries',
            'binary_list': 'LDMP/data/binaries.txt'
        },
        'testdata_patterns': ['LDMP/test/integration/fixtures/*'],
        'package_dir': 'build',
        'tests': ['LDMP/test'],
        'excludes': [
            'LDMP/data_prep_scripts',
            'LDMP/binaries',
            'docs',
            'gee',
            'util',
            '*.pyc',
            'LDMP/schemas/.gitgnore',
            'LDMP/schemas/.git'
        ],
        # skip certain files inadvertently found by exclude pattern globbing
        'skip_exclude': [],
    },
    'schemas': {
        'setup_dir': 'LDMP/schemas',
    },
    'gee': {
        'script_dir': 'gee',
        'scripts_json_file': 'LDMP/data/scripts.json',
        'tecli': '../trends.earth-CLI/tecli'
    },
    'sphinx' : {
        'docroot': 'docs',
        'sourcedir': 'docs/source',
        'builddir': 'docs/build',
        'resourcedir': 'docs/resources',
        'deploy_s3_bucket': 'trends.earth',
        'docs_s3_prefix': 'docs/',
        'transifex_name': 'trendsearth',
        'base_language': 'en',
        'latex_documents': ['Trends.Earth.tex',
                           'Trends.Earth_Tutorial01_Installation.tex',
                           'Trends.Earth_Tutorial02_Computing_Indicators.tex',
                           'Trends.Earth_Tutorial03_Downloading_Results.tex',
						   'Trends.Earth_Tutorial04_Using_Custom_Productivity.tex',
						   'Trends.Earth_Tutorial05_Using_Custom_Land_Cover.tex',
						   'Trends.Earth_Tutorial06_Using_Custom_Soil_Carbon.tex',
                           'Trends.Earth_Tutorial07_Computing_SDG_Indicator.tex',
                           'Trends.Earth_Tutorial08_The_Summary_Table.tex',
                           'Trends.Earth_Tutorial09_Loading_a_Basemap.tex',
                           'Trends.Earth_Tutorial10_Forest_Carbon.tex',
						   'Trends.Earth_Tutorial11_Urban_Change_SDG_Indicator.tex']
    },
    'github' : {
        'api_url': 'https://api.github.com',
        'repo_owner': 'ConservationInternational',
        'repo_name': 'trends.earth',
        'token': None,
    },
})<|MERGE_RESOLUTION|>--- conflicted
+++ resolved
@@ -58,7 +58,7 @@
     with open(c.plugin.version_file_raw, 'r') as f:
         return f.readline().strip()
 
-# Handle long filenames or readonly files on windows, see:
+# Handle long filenames or readonly files on windows, see: 
 # http://bit.ly/2g58Yxu
 def rmtree(top):
     for root, dirs, files in os.walk(top, topdown=False):
@@ -114,7 +114,7 @@
         return
     else:
         version_update = True
-
+    
     revision = subprocess.check_output(['git', 'rev-parse', 'HEAD']).decode('utf-8').strip('\n')[0:8]
     release_date = datetime.now(timezone.utc).strftime('%Y/%m/%d %H:%M:%SZ')
 
@@ -138,8 +138,8 @@
         print('Setting version to {} in metadata.txt'.format(v))
         sphinx_regex = re.compile("^(version=)[0-9]+([.][0-9]+)+")
         _replace(os.path.join(c.plugin.source_dir, 'metadata.txt'), sphinx_regex, '\g<1>' + v)
-
-        # For the GEE config files the version can't have a dot, so convert to
+    
+        # For the GEE config files the version can't have a dot, so convert to 
         # underscore
         v_gee = v.replace('.', '_')
         if not v or not re.match("[0-9]+(_[0-9]+)+", v_gee):
@@ -175,7 +175,7 @@
                     print('Setting version to {} in {}'.format(v, filepath))
                     init_version_regex = re.compile('^(__version__[ ]*=[ ]*["\'])[0-9]+([.][0-9]+)+')
                     _replace(filepath, init_version_regex, '\g<1>' + v)
-
+        
         # Set in scripts.json
         print('Setting version to {} in scripts.json'.format(v))
         scripts_regex = re.compile('("script version": ")[0-9]+([-._][0-9]+)+', re.IGNORECASE)
@@ -281,7 +281,7 @@
     dirs = next(os.walk(c.gee.script_dir))[1]
     n = 0
     for dir in dirs:
-        script_dir = os.path.join(c.gee.script_dir, dir)
+        script_dir = os.path.join(c.gee.script_dir, dir) 
         if os.path.exists(os.path.join(script_dir, 'configuration.json')) and \
                 (script == None or script == dir):
             print('Publishing {}...'.format(dir))
@@ -302,7 +302,7 @@
     n = 0
     script_dir = None
     for dir in dirs:
-        script_dir = os.path.join(c.gee.script_dir, dir)
+        script_dir = os.path.join(c.gee.script_dir, dir) 
         if os.path.exists(os.path.join(script_dir, 'configuration.json')) and \
                  script == dir:
             print('Running {}...'.format(dir))
@@ -361,7 +361,7 @@
     n = 0
     script_dir = None
     for dir in dirs:
-        script_dir = os.path.join(c.gee.script_dir, dir)
+        script_dir = os.path.join(c.gee.script_dir, dir) 
         if os.path.exists(os.path.join(script_dir, 'configuration.json')) and \
                 (script == None or script == dir):
             print('Checking info on {}...'.format(dir))
@@ -379,7 +379,7 @@
     n = 0
     script_dir = None
     for dir in dirs:
-        script_dir = os.path.join(c.gee.script_dir, dir)
+        script_dir = os.path.join(c.gee.script_dir, dir) 
         if os.path.exists(os.path.join(script_dir, 'configuration.json')) and \
                  script == dir:
             print('Checking logs for {}...'.format(dir))
@@ -427,13 +427,8 @@
 
     os.environ['PYTHONPATH'] = ext_libs
     for req in runtime + test:
-<<<<<<< HEAD
-        # Don't install numpy with pyqtgraph as QGIS already has numpy.
-        # So use the --no-deps flag (-N for short) with that package only.
-=======
         # Don't install numpy with pyqtgraph as QGIS already has numpy. So use 
         # the --no-deps flag (-N for short) with that package only.
->>>>>>> f59dd463
         if 'pyqtgraph' in req:
             subprocess.check_call([pip, 'install', '--upgrade', '--no-deps', '-t', ext_libs, req])
         else:
@@ -502,44 +497,6 @@
 
 # Compile all ui and resource files
 def compile_files(c, version, clean, fast=False):
-<<<<<<< HEAD
-    # check to see if we have pyuic
-    if version == 2:
-        pyuic = 'pyuic4'
-    elif version ==3:
-        pyuic = 'pyuic5'
-    else:
-        print("ERROR: unknown qgis version {}".format(version))
-        return
-    pyuic_path = check_path(pyuic)
-
-    if not pyuic_path:
-        print("ERROR: {} is not in your path---unable to compile ui files".format(pyuic))
-        return
-    else:
-        ui_files = glob.glob('{}/*.ui'.format(c.plugin.gui_dir))
-        ui_count = 0
-        skip_count = 0
-        for ui in ui_files:
-            if os.path.exists(ui):
-                (base, ext) = os.path.splitext(ui)
-                output = "{0}.py".format(base)
-                if clean or file_changed(ui, output):
-                    # Fix the links to c header files that Qt Designer adds to
-                    # UI files when QGIS custom widgets are used
-                    ui_regex = re.compile("(<header>)qgs[a-z]*.h(</header>)", re.IGNORECASE)
-                    _replace(ui, ui_regex, '\g<1>qgis.gui\g<2>')
-                    print("Compiling {0} to {1}".format(ui, output))
-                    subprocess.check_call([pyuic_path, '-x', ui, '-o', output])
-                    ui_count += 1
-                else:
-                    skip_count += 1
-            else:
-                print("{} does not exist---skipped".format(ui))
-        print("Compiled {} UI files. Skipped {}.".format(ui_count, skip_count))
-
-=======
->>>>>>> f59dd463
     # check to see if we have pyrcc
     if version == 2:
         pyrcc = 'pyrcc4'
@@ -570,7 +527,7 @@
             else:
                 print("{} does not exist---skipped".format(res))
         print("Compiled {} resource files. Skipped {}.".format(res_count, skip_count))
-
+    
 
 def file_changed(infile, outfile):
     try:
@@ -657,7 +614,7 @@
     print("Building changelog...")
     changelog_build(c)
 
-    # Below is necessary just to avoid warning messages regarding missing image
+    # Below is necessary just to avoid warning messages regarding missing image 
     # files when Sphinx is used later on
     print("Localizing resources...")
     _localize_resources(c, 'en')
@@ -750,7 +707,7 @@
             for n in range(3):
                 # Run multiple times to ensure crossreferences are right
                 subprocess.check_call(['xelatex', doc], cwd=tex_dir)
-            # Move the PDF to the html folder so it will be uploaded with the
+            # Move the PDF to the html folder so it will be uploaded with the 
             # site
             doc_pdf = os.path.splitext(doc)[0] + '.pdf'
             out_dir = '{builddir}/html/{lang}/pdfs'.format(builddir=c.sphinx.builddir, lang=language)
@@ -809,7 +766,7 @@
             line = [line, '-----------------------------------------------------------------------------------------------------------------------------\n\n']
         out_txt.extend(line)
 
-    out_file = '{docroot}/source/for_developers/changelog.rst'.format(docroot=c.sphinx.docroot)
+    out_file = '{docroot}/source/about/changelog.rst'.format(docroot=c.sphinx.docroot)
     with open(out_file, 'w') as fout:
         metadata = fout.writelines(out_txt)
 
@@ -854,12 +811,6 @@
             relpath = os.path.relpath(root)
             zipFile.write(os.path.join(root, f), os.path.join(relpath, f))
         _filter_excludes(root, dirs, c)
-<<<<<<< HEAD
-
-@task(help={'clean': 'Clean out dependencies before packaging',
-            'pip': 'Path to pip (usually "pip" or "pip3"'})
-def zipfile_deploy(c, clean=False, pip='pip'):
-=======
  
 @task(help={
     'qgis': 'QGIS version to target',
@@ -867,7 +818,6 @@
     'pip': 'Path to pip (usually "pip" or "pip3"'
 })
 def zipfile_deploy(c, qgis, clean=False, pip='pip'):
->>>>>>> f59dd463
     binaries_sync(c)
     binaries_deploy(c, qgis=qgis)
     print('Binaries uploaded')
@@ -885,13 +835,13 @@
     print('Uploading package to S3')
     data = open(filename, 'rb')
     client.put_object(Key='sharing/{}'.format(os.path.basename(filename)),
-                      Body=data,
+                      Body=data, 
                       Bucket=c.sphinx.deploy_s3_bucket)
     data.close()
     print('Package uploaded')
 
 
-# Function
+# Function 
 def _recursive_dir_create(d):
     if sys.version_info[0] < 3:
         if not os.path.exists(d):
@@ -910,18 +860,18 @@
     except IOError:
         print('Warning: AWS credentials file not found. Credentials must be in environment variable or in default AWS credentials location.')
         client = boto3.client('s3')
-
+    
     objects = client.list_objects(Bucket=bucket, Prefix='{}/'.format(s3_prefix))['Contents']
     for obj in objects:
         filename = os.path.basename(obj['Key'])
 
         if filename == '':
-            # Catch the case of the key pointing to the root of the bucket and
+            # Catch the case of the key pointing to the root of the bucket and 
             # skip it
             continue
         local_path = os.path.join(local_folder, filename)
 
-        # First ensure all the files that are on S3 are up to date relative to
+        # First ensure all the files that are on S3 are up to date relative to 
         # the local files, copying files in either direction as necessary
         if os.path.exists(local_path):
             if not _check_hash(obj['ETag'].strip('"'), local_path):
@@ -931,7 +881,7 @@
                     print('Local version of {} is newer than on S3 - copying to S3.'.format(filename))
                     data = open(local_path, 'rb')
                     client.put_object(Key='{}/{}'.format(s3_prefix, os.path.basename(filename)),
-                                      Body=data,
+                                      Body=data, 
                                       Bucket=bucket)
                     data.close()
                 else:
@@ -959,7 +909,7 @@
             print('S3 is missing {} - copying to S3.'.format(f))
             data = open(f, 'rb')
             client.put_object(Key='{}/{}'.format(s3_prefix, os.path.basename(f)),
-                              Body=data,
+                              Body=data, 
                               Bucket=bucket)
             data.close()
 
@@ -1029,13 +979,13 @@
     zipfile_basename = f'trends_earth_binaries_{v}_{qgis}'
     files = find_binaries(c, c.plugin.numba.binary_folder, v)
     with TemporaryDirectory() as tmpdir:
-        # Make module dir within the tmp dir, inside a folder containing the
-        # version string - this is needed to allow clean unzipping of the
-        # modules later on machines that might have multiple versions of the
+        # Make module dir within the tmp dir, inside a folder containing the 
+        # version string - this is needed to allow clean unzipping of the 
+        # modules later on machines that might have multiple versions of the 
         # binaries installed in the same folder
         moduledir = os.path.join(tmpdir, zipfile_basename, 'trends_earth_binaries')
         os.makedirs(moduledir)
-        with open(os.path.join(moduledir, '__init__.py'), 'w') as fp:
+        with open(os.path.join(moduledir, '__init__.py'), 'w') as fp: 
             pass
         # Copy binaries to temp folder for later zipping
         for f in files:
@@ -1072,13 +1022,13 @@
     for folder in set([os.path.dirname(f) for f in c.plugin.numba.aot_files]):
         files = find_binaries(c, folder)
         for f in files:
-            # Add version strings to the compiled files so they won't overwrite
+            # Add version strings to the compiled files so they won't overwrite 
             # files from other Trends.Earth versions when synced to S3
             module_name_regex = re.compile("([a-zA-Z0-9_])\.(.*)")
             out_file = module_name_regex.sub(f'\g<1>_{v}.\g<2>', os.path.basename(f))
             out_path_with_v = os.path.join(c.plugin.numba.binary_folder, out_file)
             shutil.move(os.path.join(folder, f), out_path_with_v)
-
+    
     print("Compiled {} numba files.".format(n))
 
 
@@ -1092,12 +1042,8 @@
                 tecli_login, tecli_clear, tecli_config, tecli_publish,
                 tecli_run, tecli_info, tecli_logs, zipfile_build,
                 zipfile_deploy, binaries_compile, binaries_sync,
-<<<<<<< HEAD
-                binaries_deploy, testdata_sync)
-=======
                 binaries_deploy, release_github, update_script_ids,
                 testdata_sync)
->>>>>>> f59dd463
 
 ns.configure({
     'plugin': {
