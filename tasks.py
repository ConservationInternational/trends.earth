--- conflicted
+++ resolved
@@ -1165,13 +1165,9 @@
             ]
         out_txt.extend(line)
 
-<<<<<<< HEAD
-    out_file = '{docroot}/source/for_developers/changelog.rst'.format(docroot=c.sphinx.docroot)
-=======
     out_file = '{docroot}/source/for_developers/changelog.rst'.format(
         docroot=c.sphinx.docroot
     )
->>>>>>> 435a12d9
     with open(out_file, 'w') as fout:
         metadata = fout.writelines(out_txt)
 
@@ -1583,42 +1579,6 @@
 # Options
 ###############################################################################
 
-<<<<<<< HEAD
-ns = Collection(set_version, set_tag,
-                plugin_setup, plugin_install, changelog_build,
-                docs_build, translate_pull, translate_push,
-                tecli_login, tecli_clear, tecli_config, tecli_publish,
-                tecli_run, tecli_info, tecli_logs, zipfile_build,
-                zipfile_deploy, binaries_compile, binaries_sync,
-                binaries_deploy, release_github, update_script_ids,
-                testdata_sync)
-
-ns.configure({
-    'plugin': {
-        'name': 'LDMP',
-        'version_file_raw': 'version.txt',
-        'version_file_details': 'LDMP/version.json',
-        'ext_libs': {
-            'path': 'LDMP/ext-libs',
-            'module_symlinks': []
-        },
-        'gui_dir': 'LDMP/gui',
-        'source_dir': 'LDMP',
-        'i18n_dir': 'LDMP/i18n',
-        #'translations': ['fr', 'es', 'pt', 'sw', 'ar', 'ru', 'zh'],
-        'translations': [
-            'fr',
-            'es',
-            'sw',
-            'pt'
-        ],
-        'resource_files': ['LDMP/resources.qrc'],
-        'numba': {
-            'aot_files': [
-                'LDMP/localexecution/ldn_numba.py',
-                'LDMP/localexecution/drought_numba.py',
-                'LDMP/localexecution/util_numba.py'
-=======
 ns = Collection(
     set_version, set_tag, plugin_setup, plugin_install, docs_build,
     translate_pull, translate_push, changelog_build, tecli_login, tecli_clear,
@@ -1668,7 +1628,6 @@
             'excludes': [
                 'LDMP/data_prep_scripts', 'LDMP/binaries', 'docs', 'gee',
                 'util', '*.pyc', 'LDMP/schemas/.gitgnore', 'LDMP/schemas/.git'
->>>>>>> 435a12d9
             ],
             # skip certain files inadvertently found by exclude pattern globbing
             'skip_exclude': [],
